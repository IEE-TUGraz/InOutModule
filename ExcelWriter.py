import os
import time
import xml.etree.ElementTree as ET
from copy import copy, deepcopy

import numpy as np
import openpyxl
import pandas as pd
import pyomo.core
from openpyxl.utils.dataframe import dataframe_to_rows

import ExcelReader
import TableDefinition
from CaseStudy import CaseStudy
from TableDefinition import CellStyle, Alignment, Font, Color, Text, Column, NumberFormat, TableDefinition
from printer import Printer

package_directory_ExcelWriter = os.path.dirname(os.path.abspath(__file__))

printer = Printer.getInstance()


class ExcelWriter:
    def __init__(self, excel_definitions_path: str = None):
        """
        Initialize the ExcelWriter with the XML root element.

        :param excel_definitions_path: Path to the TableDefinitions.xml file.
        """
        if excel_definitions_path is None:
            from pathlib import Path
            excel_definitions_path = str(Path(__file__).parent / "TableDefinitions.xml")

            if not Path(excel_definitions_path).exists():
                raise FileNotFoundError(f"TableDefinitions.xml not found at {excel_definitions_path}")

        self.excel_definitions_path = excel_definitions_path
        self.xml_tree = ET.parse(excel_definitions_path)
        self.xml_root = self.xml_tree.getroot()
        self.alignments = Alignment.dict_from_xml(self.xml_root.find("Alignments"))
        self.number_formats = NumberFormat.dict_from_xml(self.xml_root.find("NumberFormats"))
        self.colors = Color.dict_from_xml(self.xml_root.find("Colors"))
        self.fonts = Font.dict_from_xml(self.xml_root.find("Fonts"), self.colors)
        self.texts = Text.dict_from_xml(self.xml_root.find("Texts"))
        self.cell_styles = CellStyle.dict_from_xml(self.xml_root.find("CellStyles"), self.fonts, self.colors, self.number_formats, self.alignments)
        self.columns = Column.dict_from_xml(self.xml_root.find("Columns"), self.cell_styles) | Column.dict_from_xml(self.xml_root.find("PivotColumns"), self.cell_styles)
        self.excel_definitions = TableDefinition.dict_from_xml(self.xml_root.find("TableDefinitions"), self.columns, self.colors, self.cell_styles)
        pass

    @staticmethod
    def __setCellStyle(cell_style: CellStyle, target_cell: openpyxl.cell.cell):
        """
        Set the cell style of a target cell based on the given cell style.

        :param cell_style: CellStyle object containing the style properties.
        :param target_cell: The target cell to which the style will be applied.
        :return: None
        """

        if cell_style.font is not None:
            target_cell.font = openpyxl.styles.fonts.Font(**cell_style.font.__dict__)
        if cell_style.fill is not None:
            target_cell.fill = cell_style.fill
        if cell_style.number_format is not None:
            target_cell.number_format = copy(cell_style.number_format)
        if cell_style.alignment is not None:
            target_cell.alignment = openpyxl.styles.Alignment(**cell_style.alignment.__dict__)

    def _write_Excel_from_definition(self, data: pd.DataFrame, folder_path: str, excel_definition_id: str) -> None:
        """
        Write the given data to an Excel file based on the provided Excel definition.

        :param data: DataFrame containing the data to be written to Excel.
        :param folder_path: Folder path where the Excel file will be saved.
        :param excel_definition_id: ID of the Excel definition to be used.
        :return: None
        """
        start_time = time.time()
        if excel_definition_id not in self.excel_definitions:
            raise ValueError(f"Excel definition '{excel_definition_id}' not found in the definitions. Please define it in the XML file.")
        excel_definition = self.excel_definitions[excel_definition_id]
        wb = openpyxl.Workbook()
        scenarios = data["scenario"].unique()

        data = data.copy()  # Create a copy of the DataFrame to avoid modifying the original data

        # Prepare columns if data should be pivoted
        pivot_columns = []
        target_column = None
        target_column_index = None
        for i, column in enumerate(excel_definition.columns):
            if column.pivoted:
                if target_column is not None:
                    raise ValueError(f"Excel definition '{excel_definition_id}' has (at least) two pivot columns defined: '{target_column.db_name}' and '{column.db_name}'. Only one pivot column is allowed.")
                target_column = column
                target_column_index = i
            else:
                if column.db_name != "NOEXCL":  # Skip first column if it is the (empty and thus unused) placeholder for the excl column
                    pivot_columns.append(column.db_name)

        if target_column is not None:
            data.reset_index(inplace=True)
            data = data.pivot(index=pivot_columns + ["scenario"], columns=target_column.db_name, values="value")
            excel_definition.columns.remove(target_column)  # Remove the pivot column from the list of columns
            for i, column in enumerate(data.columns):
                col_definition = copy(target_column)
                col_definition.db_name = column
                col_definition.readable_name = column
                if i != 0:  # Remove description for all but the first pivoted column
                    col_definition.description = None
                excel_definition.columns.append(col_definition)  # Add the new column definition to the list of columns

            data.reset_index(inplace=True)

        if len(data) == 0:
            printer.warning(f"No data found for Excel definition '{excel_definition_id}' - writing an empty file.")
            data = pd.DataFrame(columns=[col.db_name for col in excel_definition.columns] + ["scenario"])
            scenarios = ["ScenarioA"]

        for scenario_index, scenario in enumerate(scenarios):
            scenario_data = data[data["scenario"] == scenario]

            if scenario_index == 0:
                ws = wb.active
                ws.title = scenario
            else:
                ws = wb.create_sheet(title=scenario)

            # Set sheet properties
            ws.sheet_properties.tabColor = '008080'  # Set tab color
            ws.sheet_view.showGridLines = False  # Hide grid lines
            ws.freeze_panes = "C8"  # Freeze panes at row 8 (below the header)

            # Prepare row heights
            ws.row_dimensions[1].height = 24
            ws.row_dimensions[5].height = excel_definition.description_row_height
            ws.row_dimensions[6].height = 30  # Standard for database behavior row

            # Prepare header columns
            for i, column in enumerate(excel_definition.columns):
                if i == 1:  # Column with title text & 'Format' text
                    ws.cell(row=1, column=i + 1, value=excel_definition.sheet_header)
                    ExcelWriter.__setCellStyle(self.cell_styles["title"], ws.cell(row=1, column=i + 1))
                    ws.cell(row=2, column=i + 1, value="Format:")
                    ExcelWriter.__setCellStyle(self.cell_styles["formatDescription"], ws.cell(row=2, column=i + 1))
                elif i == 2:  # Column with format value
                    ExcelWriter.__setCellStyle(self.cell_styles["header"], ws.cell(row=1, column=i + 1))
                    ws.cell(row=2, column=i + 1, value=excel_definition.version)
                    ExcelWriter.__setCellStyle(self.cell_styles["formatValue"], ws.cell(row=2, column=i + 1))
                else:  # Standard header column (no text, just setting the color)
                    ExcelWriter.__setCellStyle(self.cell_styles["header"], ws.cell(row=1, column=i + 1))
                # Set column width
                if column.column_width is not None:
                    ws.column_dimensions[openpyxl.utils.get_column_letter(i + 1)].width = column.column_width
                # Set notes
                if i == 0 and column.db_name == "excl":
                    ws.cell(row=3, column=i + 1).comment = openpyxl.comments.Comment(self.texts["colHeaderExclDescription"], "")
                if i == 1:
                    ws.cell(row=3, column=i + 1).comment = openpyxl.comments.Comment(self.texts["colHeaderReadableName"], "")
                    ws.cell(row=4, column=i + 1).comment = openpyxl.comments.Comment(self.texts["colHeaderValueSpecifierDB"], "")
                    ws.cell(row=5, column=i + 1).comment = openpyxl.comments.Comment(self.texts["colHeaderDescription"], "")
                    ws.cell(row=6, column=i + 1).comment = openpyxl.comments.Comment(self.texts["colHeaderDBBehavior"], "")
                    ws.cell(row=7, column=i + 1).comment = openpyxl.comments.Comment(self.texts["colHeaderUnit"], "")

                if column.db_name != "NOEXCL":  # Skip first column if it is the (empty and thus unused) placeholder for the excl column
                    # Readable name
                    ws.cell(row=3, column=i + 1, value=column.readable_name)
                    ExcelWriter.__setCellStyle(self.cell_styles["readableName"], ws.cell(row=3, column=i + 1))

                    # Database name
                    ws.cell(row=4, column=i + 1, value=column.db_name)
                    ExcelWriter.__setCellStyle(self.cell_styles["dbName"], ws.cell(row=4, column=i + 1))

                    # Description
                    ws.cell(row=5, column=i + 1, value=column.description)
                    if i != target_column_index:
                        ExcelWriter.__setCellStyle(self.cell_styles["description"], ws.cell(row=5, column=i + 1))
                    else:  # If the column is a pivoted column, set the style without wrapping text
                        cell_style_withou_wrap_text = deepcopy(self.cell_styles["description"])
                        cell_style_withou_wrap_text.alignment.wrap_text = False
                        ExcelWriter.__setCellStyle(cell_style_withou_wrap_text, ws.cell(row=5, column=i + 1))

                    # Database behavior
                    if i != 0:  # Skip db-behavior for the first column (excl)
                        ws.cell(row=6, column=i + 1, value=column.get_db_behavior(self.texts))
                    ExcelWriter.__setCellStyle(self.cell_styles["dbBehavior"], ws.cell(row=6, column=i + 1))

                    # Unit
                    ws.cell(row=7, column=i + 1, value=column.unit)
                    ExcelWriter.__setCellStyle(self.cell_styles["unit"], ws.cell(row=7, column=i + 1))

            # Write data to Excel
            scenario_data = scenario_data.reset_index()
            for i, values in scenario_data.iterrows():
                for j, col in enumerate(excel_definition.columns):
                    if col.readable_name is None and j == 0: continue  # Skip first column if it is empty, since it is the (unused) placeholder for the excl column
                    if col.db_name == "excl":  # Excl. column is written by placing 'X' in lines which should be excluded
                        ws.cell(row=i + 8, column=j + 1, value='X' if isinstance(values[col.db_name], str) or not np.isnan(values[col.db_name]) else None)
                    else:
                        ws.cell(row=i + 8, column=j + 1, value=values[col.db_name])
                    ExcelWriter.__setCellStyle(col.cell_style, ws.cell(row=i + 8, column=j + 1))

        path = folder_path + "/" + excel_definition.file_name + ".xlsx"
        if not os.path.exists(os.path.dirname(path)) and os.path.dirname(path) != "":
            printer.information(f"Creating folder '{os.path.dirname(path)}'")
            os.makedirs(os.path.dirname(path))  # Create folder if it does not exist
        wb.save(path)
        printer.information(f"Saved Excel file to '{path}' after {time.time() - start_time:.2f} seconds")

<<<<<<< HEAD
    def write_caseStudy(self, cs: CaseStudy, folder_path: str) -> None:
        """
        Write the case study to a folder in LEGO-Excel format.
        :param cs: CaseStudy object containing the data to be written.
        :param folder_path: Path to the folder where the Excel files will be saved.
        :return:
        """
        self.write_dGlobal_Scenarios(cs.dGlobal_Scenarios, folder_path)
        self.write_dPower_BusInfo(cs.dPower_BusInfo, folder_path)
        self.write_dPower_Demand(cs.dPower_Demand, folder_path)
        self.write_dPower_Hindex(cs.dPower_Hindex, folder_path)
        self.write_dPower_Network(cs.dPower_Network, folder_path)
        self.write_dPower_ThermalGen(cs.dPower_ThermalGen, folder_path)
        self.write_dPower_WeightsK(cs.dPower_WeightsK, folder_path)
        self.write_dPower_WeightsRP(cs.dPower_WeightsRP, folder_path)
        self.write_VRES(cs.dPower_VRES, folder_path)
        self.write_VRESProfiles(cs.dPower_VRESProfiles, folder_path)

    def write_dData_Packages(self, dData_Packages: pd.DataFrame, folder_path: str) -> None:
=======
    def write_Data_Packages(self, dData_Packages: pd.DataFrame, folder_path: str) -> None:
>>>>>>> 00baa53f
        """
        Write the dData_Packages DataFrame to an Excel file in LEGO format.
        :param dData_Packages: DataFrame containing the dData_Packages data.
        :param folder_path: Path to the folder where the Excel file will be saved.
        :return: None
        """
        self._write_Excel_from_definition(dData_Packages, folder_path, "Data_Packages")

    def write_Data_Sources(self, dData_Sources: pd.DataFrame, folder_path: str) -> None:
        """
        Write the dData_Sources DataFrame to an Excel file in LEGO format.
        :param dData_Sources: DataFrame containing the dData_Sources data.
        :param folder_path: Path to the folder where the Excel file will be saved.
        :return: None
        """
        self._write_Excel_from_definition(dData_Sources, folder_path, "Data_Sources")

    def write_Power_BusInfo(self, dPower_BusInfo: pd.DataFrame, folder_path: str) -> None:
        """
        Write the dPower_BusInfo DataFrame to an Excel file in LEGO format.
        :param dPower_BusInfo: DataFrame containing the dPower_BusInfo data.
        :param folder_path: Path to the folder where the Excel file will be saved.
        :return: None
        """
        self._write_Excel_from_definition(dPower_BusInfo, folder_path, "Power_BusInfo")

    def write_Global_Scenarios(self, dGlobal_Scenarios: pd.DataFrame, folder_path: str) -> None:
        """
        Write the dGlobal_Scenarios DataFrame to an Excel file in LEGO format.
        :param dGlobal_Scenarios: DataFrame containing the dGlobal_Scenarios data.
        :param folder_path: Path to the folder where the Excel file will be saved.
        :return: None
        """
        self._write_Excel_from_definition(dGlobal_Scenarios, folder_path, "Global_Scenarios")

    def write_Power_Demand(self, dPower_Demand: pd.DataFrame, folder_path: str) -> None:
        """
        Write the dPower_Demand DataFrame to an Excel file in LEGO format.
        :param dPower_Demand: DataFrame containing the dPower_Demand data.
        :param folder_path: Path to the folder where the Excel file will be saved.
        :return: None
        """

        self._write_Excel_from_definition(dPower_Demand, folder_path, "Power_Demand")

    def write_Power_Hindex(self, dPower_Hindex: pd.DataFrame, folder_path: str) -> None:
        """
        Write the dPower_Hindex DataFrame to an Excel file in LEGO format.
        :param dPower_Hindex: DataFrame containing the dPower_Hindex data.
        :param folder_path: Path to the folder where the Excel file will be saved.
        :return: None
        """
        self._write_Excel_from_definition(dPower_Hindex, folder_path, "Power_Hindex")

    def write_Power_Inflows(self, dPower_Inflows: pd.DataFrame, folder_path: str) -> None:
        """
        Write the dPower_Inflows DataFrame to an Excel file in LEGO format.
        :param dPower_Inflows: DataFrame containing the dPower_Inflows data.
        :param folder_path: Path to the folder where the Excel file will be saved.
        :return: None
        """
        self._write_Excel_from_definition(dPower_Inflows, folder_path, "Power_Inflows")

    def write_Power_Network(self, dPower_Network: pd.DataFrame, folder_path: str) -> None:
        """
        Write the dPower_Network DataFrame to an Excel file in LEGO format.
        :param dPower_Network: DataFrame containing the dPower_Network data.
        :param folder_path: Path to the folder where the Excel file will be saved.
        :return: None
        """
        self._write_Excel_from_definition(dPower_Network, folder_path, "Power_Network")

    def write_Power_Storage(self, dPower_Storage: pd.DataFrame, folder_path: str) -> None:
        """
        Write the dPower_Storage DataFrame to an Excel file in LEGO format.
        :param dPower_Storage: DataFrame containing the dPower_Storage data.
        :param folder_path: Path to the folder where the Excel file will be saved.
        :return: None
        """
        self._write_Excel_from_definition(dPower_Storage, folder_path, "Power_Storage")

    def write_Power_ThermalGen(self, dPower_ThermalGen: pd.DataFrame, folder_path: str) -> None:
        """
        Write the dPower_ThermalGen DataFrame to an Excel file in LEGO format.
        :param dPower_ThermalGen: DataFrame containing the dPower_ThermalGen data.
        :param folder_path: Path to the folder where the Excel file will be saved.
        :return: None
        """
        self._write_Excel_from_definition(dPower_ThermalGen, folder_path, "Power_ThermalGen")

    def write_VRES(self, dPower_VRES: pd.DataFrame, folder_path: str) -> None:
        """
        Write the dPower_VRES DataFrame to an Excel file in LEGO format.
        :param dPower_VRES: DataFrame containing the dPower_VRES data.
        :param folder_path: Path to the folder where the Excel file will be saved.
        :return: None
        """
        self._write_Excel_from_definition(dPower_VRES, folder_path, "Power_VRES")

    def write_VRESProfiles(self, dPower_VRESProfiles: pd.DataFrame, folder_path: str) -> None:
        """
        Write the dPower_VRESProfiles DataFrame to an Excel file in LEGO format.
        :param dPower_VRESProfiles: DataFrame containing the dPower_VRESProfiles data.
        :param folder_path: Path to the folder where the Excel file will be saved.
        :return: None
        """
        self._write_Excel_from_definition(dPower_VRESProfiles, folder_path, "Power_VRESProfiles")

    def write_Power_WeightsK(self, dPower_WeightsK: pd.DataFrame, folder_path: str) -> None:
        """
        Write the dPower_WeightsK DataFrame to an Excel file in LEGO format.
        :param dPower_WeightsK: DataFrame containing the dPower_WeightsK data.
        :param folder_path: Path to the folder where the Excel file will be saved.
        :return: None
        """
        self._write_Excel_from_definition(dPower_WeightsK, folder_path, "Power_WeightsK")

    def write_Power_WeightsRP(self, dPower_WeightsRP: pd.DataFrame, folder_path: str) -> None:
        """
        Write the dPower_WeightsRP DataFrame to an Excel file in LEGO format.
        :param dPower_WeightsRP: DataFrame containing the dPower_WeightsRP data.
        :param folder_path: Path to the folder where the Excel file will be saved.
        :return: None
        """
        self._write_Excel_from_definition(dPower_WeightsRP, folder_path, "Power_WeightsRP")

    def write_Power_Wind_TechnicalDetails(self, dPower_Wind_TechnicalDetails: pd.DataFrame, folder_path: str) -> None:
        """
        Write the dPower_Wind_TechnicalDetails DataFrame to an Excel file in LEGO format.
        :param dPower_Wind_TechnicalDetails: DataFrame containing the dPower_Wind_TechnicalDetails data.
        :param folder_path: Path to the folder where the Excel file will be saved.
        :return: None
        """
        self._write_Excel_from_definition(dPower_Wind_TechnicalDetails, folder_path, "Power_Wind_TechnicalDetails")


def model_to_excel(model: pyomo.core.Model, target_path: str) -> None:
    """
    Write all variables of the given Pyomo model to an Excel file.

    :param model: The Pyomo model to be written to Excel.
    :param target_path: Path to the target Excel file.
    :return: None
    """
    printer.information(f"Writing model to '{target_path}'")
    wb = openpyxl.Workbook()
    ws = wb.active

    for i, var in enumerate(model.component_objects(pyomo.core.Var, active=True)):
        if i == 0:  # Use the automatically existing sheet for the first variable
            ws.title = str(var)
        else:  # Create a sheet for each (other) variable
            ws = wb.create_sheet(title=str(var))

        # Prepare the data from the model
        data = [(j, v.value if not v.stale else None) for j, v in var.items()]

        # Extract parameter names from the variable's index structure
        param_names = []

        if var.is_indexed():
            index_set = var.index_set()

            try:
                # Get names from the index set
                if hasattr(index_set, 'subsets') and index_set.subsets():
                    for idx, subset in enumerate(index_set.subsets()):
                        if subset.domain.dimen is not None:
                            for i, domain in enumerate(subset.domain.subsets()):
                                param_names.append(f"{subset.name}[{i}]: {domain.name}")
                        else:
                            param_names.append(subset.name)
                    param_names.append(str(var))
            except (AttributeError, TypeError):
                if len(data) > 0:
                    # Determine from actual data structure
                    col_number = len(data[0][0]) if not isinstance(data[0][0], str) else 1
                    param_names = [f"index_{j}" for j in range(col_number)] + [str(var)]
                else:
                    param_names = []

        # Create header row with parameter names
        ws.append(param_names)

        # Handle data writing
        if len(data) == 0:
            # Create a row showing "No entries" for each parameter
            ws.append(["No entries"] * len(param_names))
        else:
            # Write data to the sheet
            for j, v in data:
                ws.append(([j_index for j_index in j] if not isinstance(j, str) else [j]) + [v])

    wb.save(target_path)


if __name__ == "__main__":
    import argparse
    from rich_argparse import RichHelpFormatter

    parser = argparse.ArgumentParser(description="Re-write all files in given folder and compare against source", formatter_class=RichHelpFormatter)
    parser.add_argument("caseStudyFolder", type=str, help="Path to folder containing data for LEGO model.")
    parser.add_argument("excelDefinitionsPath", type=str, help="Path to the Excel definitions XML file. Uses default if none is supplied.", nargs="?")
    parser.add_argument("--dontCheckFormatting", action="store_true", help="Do not check formatting of the Excel files. Only check if they are equal.")
    parser.add_argument("--dontFailOnWrongVersion", action="store_true", help="Do not fail if the version in the Excel file does not match the version in the XML definitions file.")
    parser.add_argument("--precision", type=float, default=1e-6, help="Precision for comparing floating point values, default is 1e-6")
    args = parser.parse_args()

    printer.set_width(300)

    if not args.caseStudyFolder.endswith("/"):
        args.caseStudyFolder += "/"
    printer.information(f"Loading case study from '{args.caseStudyFolder}'")

    if args.excelDefinitionsPath is None:
        ew = ExcelWriter()
    else:
        ew = ExcelWriter(args.excelDefinitionsPath)
        printer.information(f"Loading Excel definitions from '{args.excelDefinitionsPath}'")
    printer.separator()

    combinations = [
        ("Data_Packages", f"{args.caseStudyFolder}Data_Packages.xlsx", ExcelReader.get_Data_Packages, ew.write_Data_Packages),
        ("Data_Sources", f"{args.caseStudyFolder}Data_Sources.xlsx", ExcelReader.get_Data_Sources, ew.write_Data_Sources),
        ("Global_Scenarios", f"{args.caseStudyFolder}Global_Scenarios.xlsx", ExcelReader.get_Global_Scenarios, ew.write_Global_Scenarios),
        ("Power_BusInfo", f"{args.caseStudyFolder}Power_BusInfo.xlsx", ExcelReader.get_Power_BusInfo, ew.write_Power_BusInfo),
        ("Power_Demand", f"{args.caseStudyFolder}Power_Demand.xlsx", ExcelReader.get_Power_Demand, ew.write_Power_Demand),
        ("Power_Hindex", f"{args.caseStudyFolder}Power_Hindex.xlsx", ExcelReader.get_Power_Hindex, ew.write_Power_Hindex),
        ("Power_Inflows", f"{args.caseStudyFolder}Power_Inflows.xlsx", ExcelReader.get_Power_Inflows, ew.write_Power_Inflows),
        ("Power_Network", f"{args.caseStudyFolder}Power_Network.xlsx", ExcelReader.get_Power_Network, ew.write_Power_Network),
        ("Power_Storage", f"{args.caseStudyFolder}Power_Storage.xlsx", ExcelReader.get_Power_Storage, ew.write_Power_Storage),
        ("Power_ThermalGen", f"{args.caseStudyFolder}Power_ThermalGen.xlsx", ExcelReader.get_Power_ThermalGen, ew.write_Power_ThermalGen),
        ("Power_VRES", f"{args.caseStudyFolder}Power_VRES.xlsx", ExcelReader.get_Power_VRES, ew.write_VRES),
        ("Power_VRESProfiles", f"{args.caseStudyFolder}Power_VRESProfiles.xlsx", ExcelReader.get_Power_VRESProfiles, ew.write_VRESProfiles),
        ("Power_WeightsK", f"{args.caseStudyFolder}Power_WeightsK.xlsx", ExcelReader.get_Power_WeightsK, ew.write_Power_WeightsK),
        ("Power_WeightsRP", f"{args.caseStudyFolder}Power_WeightsRP.xlsx", ExcelReader.get_Power_WeightsRP, ew.write_Power_WeightsRP),
        ("Power_Wind_TechnicalDetails", f"{args.caseStudyFolder}Power_Wind_TechnicalDetails.xlsx", ExcelReader.get_Power_Wind_TechnicalDetails, ew.write_Power_Wind_TechnicalDetails)
    ]

    for excel_definition_id, file_path, read, write in combinations:
        printer.information(f"Writing '{excel_definition_id}', read from '{file_path}'")
        data = read(file_path, True, not args.dontFailOnWrongVersion)
        write(data, f"{args.caseStudyFolder}output")

        printer.information(f"Comparing '{args.caseStudyFolder}output/{excel_definition_id}.xlsx' against source file '{file_path}'")
        if not os.path.exists(file_path):
            printer.warning(f"Input file '{file_path}' does not exist - skipping comparison")
        else:
            filesEqual = ExcelReader.compare_Excels(file_path, f"{args.caseStudyFolder}output/{excel_definition_id}.xlsx", args.dontCheckFormatting, args.precision)
            if filesEqual:
                printer.success(f"Excel files are equal")
            else:
                printer.error(f"Excel files are NOT equal - see above for details")

        printer.separator()<|MERGE_RESOLUTION|>--- conflicted
+++ resolved
@@ -207,7 +207,6 @@
         wb.save(path)
         printer.information(f"Saved Excel file to '{path}' after {time.time() - start_time:.2f} seconds")
 
-<<<<<<< HEAD
     def write_caseStudy(self, cs: CaseStudy, folder_path: str) -> None:
         """
         Write the case study to a folder in LEGO-Excel format.
@@ -226,10 +225,7 @@
         self.write_VRES(cs.dPower_VRES, folder_path)
         self.write_VRESProfiles(cs.dPower_VRESProfiles, folder_path)
 
-    def write_dData_Packages(self, dData_Packages: pd.DataFrame, folder_path: str) -> None:
-=======
     def write_Data_Packages(self, dData_Packages: pd.DataFrame, folder_path: str) -> None:
->>>>>>> 00baa53f
         """
         Write the dData_Packages DataFrame to an Excel file in LEGO format.
         :param dData_Packages: DataFrame containing the dData_Packages data.
