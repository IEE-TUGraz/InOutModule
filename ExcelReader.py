--- conflicted
+++ resolved
@@ -225,11 +225,7 @@
     dPower_Inflows_KInRows = __read_pivoted_file(excel_file_path, "v0.1.0", ['rp', 'k', 'g'], 'g', ['rp', 'k', 'dataPackage', 'dataSource', 'id'], False, False, fail_on_wrong_version)
 
     if keep_excluded_entries:
-<<<<<<< HEAD
-        printer.warning("'keep_excluded_entries' is set for 'get_dPower_Inflows_KInRows', although nothing is excluded anyway - please check if this is intended.")
-=======
         printer.warning("'keep_excluded_entries' is set for 'get_Power_Inflows_KInRows', although nothing is excluded anyway - please check if this is intended.")
->>>>>>> 6558c968
 
     return dPower_Inflows_KInRows
 
