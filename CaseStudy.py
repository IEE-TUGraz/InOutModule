--- conflicted
+++ resolved
@@ -48,7 +48,6 @@
             self.dGlobal_Scenarios = dGlobal_Scenarios
         else:
             self.global_scenarios_file = global_scenarios_file
-<<<<<<< HEAD
             if not os.path.exists(self.data_folder + self.global_scenarios_file):
                 printer.warning(f"Executing without 'Global_Scenarios' (since no file was found at '{self.data_folder + self.global_scenarios_file}').")
 
@@ -58,9 +57,6 @@
                 self.dGlobal_Scenarios = dGlobal_Scenarios
             else:
                 self.dGlobal_Scenarios = ExcelReader.get_dGlobal_Scenarios(self.data_folder + self.global_scenarios_file)
-=======
-            self.dGlobal_Scenarios = ExcelReader.get_Global_Scenarios(self.data_folder + self.global_scenarios_file)
->>>>>>> 00baa53f
 
         if dPower_Parameters is not None:
             self.dPower_Parameters = dPower_Parameters
@@ -90,14 +86,12 @@
             self.dPower_Hindex = dPower_Hindex
         else:
             self.power_hindex_file = power_hindex_file
-            self.dPower_Hindex = ExcelReader.get_dPower_Hindex(self.data_folder + self.power_hindex_file)
+            self.dPower_Hindex = ExcelReader.get_Power_Hindex(self.data_folder + self.power_hindex_file)
 
         if dPower_WeightsRP is not None:
             self.dPower_WeightsRP = dPower_WeightsRP
         else:
             self.power_weightsrp_file = power_weightsrp_file
-<<<<<<< HEAD
-
             # Calculate dPower_WeightsRP from Hindex
             dPower_WeightsRPs = []
             for scenario in self.dPower_Hindex['scenario'].unique().tolist():
@@ -116,7 +110,7 @@
             dPower_WeightsRP = pd.concat(dPower_WeightsRPs, ignore_index=False)
 
             if os.path.exists(self.data_folder + self.power_weightsrp_file):  # Compare with given file if it exists
-                self.dPower_WeightsRP = ExcelReader.get_dPower_WeightsRP(self.data_folder + self.power_weightsrp_file)
+                self.dPower_WeightsRP = ExcelReader.get_Power_WeightsRP(self.data_folder + self.power_weightsrp_file)
 
                 calculated = dPower_WeightsRP.reset_index().set_index(["rp", "scenario"])
                 fromFile = self.dPower_WeightsRP.reset_index().set_index(["rp", "scenario"])
@@ -125,9 +119,6 @@
             else:  # Use calculated dPower_WeightsRP otherwise
                 printer.warning(f"Executing without 'Power_WeightsRP' (since no file was found at '{self.data_folder + self.power_weightsrp_file}').")
                 self.dPower_WeightsRP = dPower_WeightsRP
-=======
-            self.dPower_WeightsRP = ExcelReader.get_Power_WeightsRP(self.data_folder + self.power_weightsrp_file)
->>>>>>> 00baa53f
 
         if dPower_WeightsK is not None:
             self.dPower_WeightsK = dPower_WeightsK
