import concurrent.futures
import copy
import os
import warnings
from pathlib import Path
from typing import Optional, Self

import numpy as np
import pandas as pd

import ExcelReader
from printer import Printer

printer = Printer.getInstance()


class CaseStudy:
    # Lists of dataframes based on their dependencies - every table should only be present in one of these lists
    rpk_dependent_dataframes: list[str] = ["dPower_Demand",
                                           "dPower_Hindex",
                                           "dPower_ImportExport",
                                           "dPower_Inflows",
                                           "dPower_VRESProfiles"]
    rp_only_dependent_dataframes: list[str] = ["dPower_WeightsRP"]
    k_only_dependent_dataframes: list[str] = ["dPower_WeightsK"]
    non_time_dependent_dataframes: list[str] = ["dPower_BusInfo",
                                                "dPower_Network",
                                                "dPower_Storage",
                                                "dPower_ThermalGen",
                                                "dPower_VRES"]
    non_dependent_dataframes: list[str] = ["dGlobal_Parameters",
                                           "dGlobal_Scenarios",
                                           "dPower_Parameters"]

    # Subsets and supersets of the above lists
    rp_dependent_dataframes: list[str] = rpk_dependent_dataframes + rp_only_dependent_dataframes
    k_dependent_dataframes: list[str] = rpk_dependent_dataframes + k_only_dependent_dataframes
    scenario_dependent_dataframes: list[str] = rpk_dependent_dataframes + rp_only_dependent_dataframes + k_only_dependent_dataframes + non_time_dependent_dataframes

    def __init__(self,
                 data_folder: str | Path,
                 do_not_scale_units: bool = False,
                 do_not_merge_single_node_buses: bool = False,
                 parallel_read: bool = True,
                 n_jobs: int = 4,
                 global_parameters_file: str = "Global_Parameters.xlsx", dGlobal_Parameters: pd.DataFrame = None,
                 global_scenarios_file: str = "Global_Scenarios.xlsx", dGlobal_Scenarios: pd.DataFrame = None,
                 power_parameters_file: str = "Power_Parameters.xlsx", dPower_Parameters: pd.DataFrame = None,
                 power_businfo_file: str = "Power_BusInfo.xlsx", dPower_BusInfo: pd.DataFrame = None,
                 power_network_file: str = "Power_Network.xlsx", dPower_Network: pd.DataFrame = None,
                 power_thermalgen_file: str = "Power_ThermalGen.xlsx", dPower_ThermalGen: pd.DataFrame = None,
                 power_vres_file: str = "Power_VRES.xlsx", dPower_VRES: pd.DataFrame = None,
                 power_demand_file: str = "Power_Demand.xlsx", dPower_Demand: pd.DataFrame = None,
                 power_inflows_file: str = "Power_Inflows.xlsx", dPower_Inflows: pd.DataFrame = None,
                 power_vresprofiles_file: str = "Power_VRESProfiles.xlsx", dPower_VRESProfiles: pd.DataFrame = None,
                 power_storage_file: str = "Power_Storage.xlsx", dPower_Storage: pd.DataFrame = None,
                 power_weightsrp_file: str = "Power_WeightsRP.xlsx", dPower_WeightsRP: pd.DataFrame = None,
                 power_weightsk_file: str = "Power_WeightsK.xlsx", dPower_WeightsK: pd.DataFrame = None,
                 power_hindex_file: str = "Power_Hindex.xlsx", dPower_Hindex: pd.DataFrame = None,
                 power_importexport_file: str = "Power_ImportExport.xlsx", dPower_ImportExport: pd.DataFrame = None,
                 clip_method: str = "none", clip_value: float = 0):
        self.data_folder = str(data_folder) if str(data_folder).endswith("/") else str(data_folder) + "/"
        self.do_not_scale_units = do_not_scale_units
        self.do_not_merge_single_node_buses = do_not_merge_single_node_buses

        # === SEQUENTIAL READS ===
        if dGlobal_Parameters is not None:
            self.dGlobal_Parameters = dGlobal_Parameters
        else:
            self.global_parameters_file = global_parameters_file
            self.dGlobal_Parameters = self.get_dGlobal_Parameters()

        if dGlobal_Scenarios is not None:
            self.dGlobal_Scenarios = dGlobal_Scenarios
        else:
            self.global_scenarios_file = global_scenarios_file
            if not os.path.exists(self.data_folder + self.global_scenarios_file):
                printer.warning(f"Executing without 'Global_Scenarios' (since no file was found at '{self.data_folder + self.global_scenarios_file}').")

                # Create dataframe for only one Scenario
                dGlobal_Scenarios = pd.DataFrame({"excl": np.nan, "id": np.nan, "scenarioID": ["ScenarioA"], "relativeWeight": [1], "comments": np.nan, "scenario": ["Scenarios"]})
                dGlobal_Scenarios = dGlobal_Scenarios.set_index("scenarioID")

                self.dGlobal_Scenarios = dGlobal_Scenarios
            else:
                self.dGlobal_Scenarios = ExcelReader.get_Global_Scenarios(self.data_folder + self.global_scenarios_file)

        if dPower_Parameters is not None:
            self.dPower_Parameters = dPower_Parameters
        else:
            self.power_parameters_file = power_parameters_file
            self.dPower_Parameters = self.get_dPower_Parameters()

        # === PARALLEL READS ===
        tasks = []  # List of (attribute_name, function, args_tuple)

        # Define file paths
        self.power_businfo_file = power_businfo_file
        self.power_network_file = power_network_file
        self.power_demand_file = power_demand_file
        self.power_hindex_file = power_hindex_file
        self.power_weightsk_file = power_weightsk_file

        # Add independent tasks
        if dPower_BusInfo is None:
            tasks.append(("dPower_BusInfo", ExcelReader.get_Power_BusInfo, (self.data_folder + self.power_businfo_file,)))
        else:
            self.dPower_BusInfo = dPower_BusInfo

        if dPower_Network is None:
            tasks.append(("dPower_Network", ExcelReader.get_Power_Network, (self.data_folder + self.power_network_file,)))
        else:
            self.dPower_Network = dPower_Network

        if dPower_Demand is None:
            tasks.append(("dPower_Demand", ExcelReader.get_Power_Demand, (self.data_folder + self.power_demand_file,)))
        else:
            self.dPower_Demand = dPower_Demand

        if dPower_Hindex is None:
            tasks.append(("dPower_Hindex", ExcelReader.get_Power_Hindex, (self.data_folder + self.power_hindex_file,)))
        else:
            self.dPower_Hindex = dPower_Hindex

        if dPower_WeightsK is None:
            tasks.append(("dPower_WeightsK", ExcelReader.get_Power_WeightsK, (self.data_folder + self.power_weightsk_file,)))
        else:
            self.dPower_WeightsK = dPower_WeightsK

        # Add conditional tasks (dependent on dPower_Parameters)
        if self.dPower_Parameters["pEnableThermalGen"]:
            self.power_thermalgen_file = power_thermalgen_file
            if dPower_ThermalGen is None:
                tasks.append(("dPower_ThermalGen", ExcelReader.get_Power_ThermalGen, (self.data_folder + self.power_thermalgen_file,)))
            else:
                self.dPower_ThermalGen = dPower_ThermalGen

        if self.dPower_Parameters["pEnableVRES"]:
            self.power_vres_file = power_vres_file
            if dPower_VRES is None:
                tasks.append(("dPower_VRES", ExcelReader.get_Power_VRES, (self.data_folder + self.power_vres_file,)))
            else:
                self.dPower_VRES = dPower_VRES

            if dPower_VRESProfiles is None and os.path.isfile(self.data_folder + power_vresprofiles_file):
                self.power_vresprofiles_file = power_vresprofiles_file
                tasks.append(("dPower_VRESProfiles", ExcelReader.get_Power_VRESProfiles, (self.data_folder + self.power_vresprofiles_file,)))
            else:
                self.dPower_VRESProfiles = dPower_VRESProfiles

        if self.dPower_Parameters["pEnableStorage"]:
            self.power_storage_file = power_storage_file
            if dPower_Storage is None:
                tasks.append(("dPower_Storage", ExcelReader.get_Power_Storage, (self.data_folder + self.power_storage_file,)))
            else:
                self.dPower_Storage = dPower_Storage

        if self.dPower_Parameters["pEnableVRES"] or self.dPower_Parameters["pEnableStorage"]:
            if dPower_Inflows is None and os.path.isfile(self.data_folder + power_inflows_file):
                self.power_inflows_file = power_inflows_file
                tasks.append(("dPower_Inflows", ExcelReader.get_Power_Inflows, (self.data_folder + self.power_inflows_file,)))
            else:
                self.dPower_Inflows = dPower_Inflows

        if self.dPower_Parameters["pEnablePowerImportExport"]:
            self.power_importexport_file = power_importexport_file
            if dPower_ImportExport is None:
                tasks.append(("dPower_ImportExport", ExcelReader.get_Power_ImportExport, (self.data_folder + self.power_importexport_file,)))
            else:
                self.dPower_ImportExport = dPower_ImportExport
        else:
            self.dPower_ImportExport = None

        # --- Execute Tasks (Parallel or Sequential) ---
        if parallel_read and len(tasks) > 0:
            num_workers = min(n_jobs, len(tasks))
            with concurrent.futures.ThreadPoolExecutor(max_workers=num_workers) as executor:
                future_to_attr = {task[0]: executor.submit(task[1], *task[2]) for task in tasks}

                for future in concurrent.futures.as_completed(future_to_attr.values()):
                    attr_name = next(attr for attr, f in future_to_attr.items() if f == future)
                    try:
                        result_df = future.result()
                        setattr(self, attr_name, result_df)
                    except Exception as exc:
                        printer.error(f"Error reading for '{attr_name}': {exc}")
                        raise exc
        else:
            for attr_name, func, args in tasks:
                try:
                    setattr(self, attr_name, func(*args))
                except Exception as exc:
                    printer.error(f"Error reading for '{attr_name}': {exc}")
                    raise exc

        # === SEQUENTIAL DEPENDENTS ===
        if dPower_WeightsRP is not None:
            self.dPower_WeightsRP = dPower_WeightsRP
        else:
            self.power_weightsrp_file = power_weightsrp_file
            # Calculate dPower_WeightsRP from Hindex
            dPower_WeightsRPs = []
            for scenario in self.dPower_Hindex['scenario'].unique().tolist():
                # Count occurences of each value in column 'rp' of dPower_Hindex
                dPower_WeightsRP_scenario = pd.DataFrame(self.dPower_Hindex[self.dPower_Hindex['scenario'] == scenario].reset_index()['rp'].value_counts().sort_index())
                dPower_WeightsRP_scenario = dPower_WeightsRP_scenario.rename(columns={'count': 'pWeight_rp'})
                dPower_WeightsRP_scenario['scenario'] = scenario  # Add scenario ID

                # Add other columns with default values
                dPower_WeightsRP_scenario['id'] = np.nan
                dPower_WeightsRP_scenario['dataPackage'] = np.nan
                dPower_WeightsRP_scenario['dataSource'] = np.nan

                dPower_WeightsRPs.append(dPower_WeightsRP_scenario)

            dPower_WeightsRP = pd.concat(dPower_WeightsRPs, ignore_index=False)

            if os.path.exists(self.data_folder + self.power_weightsrp_file):  # Compare with given file if it exists
                self.dPower_WeightsRP = ExcelReader.get_Power_WeightsRP(self.data_folder + self.power_weightsrp_file)

                calculated = dPower_WeightsRP.reset_index().set_index(["rp", "scenario"])
                fromFile = self.dPower_WeightsRP.reset_index().set_index(["rp", "scenario"])

                # Normalize both to sum to 1 for comparison
                calc_norm = calculated['pWeight_rp'] / calculated['pWeight_rp'].sum()
                file_norm = fromFile['pWeight_rp'] / fromFile['pWeight_rp'].sum()
                # Align indices and fill missing with 0 for comparison
                combined = pd.concat([calc_norm, file_norm], axis=1, keys=['calculated', 'fromFile']).fillna(0)
                diff_mask = ~np.isclose(combined['calculated'], combined['fromFile'])
                if diff_mask.any():
                    printer.warning(f"Values for 'pWeight_rp' in `{self.data_folder + self.power_weightsrp_file}` do not match the calculated values based on `{self.power_hindex_file}`. Please check if this is intended, using the file `{self.data_folder + self.power_weightsrp_file}` instead of the calculated values.")
                    # Print all differing lines
                    diffs = combined[diff_mask]
                    printer.warning("Differing entries (index -> calculated | fromFile):\n" + diffs.to_string())
            else:  # Use calculated dPower_WeightsRP otherwise
                printer.warning(f"Executing without 'Power_WeightsRP' (since no file was found at '{self.data_folder + self.power_weightsrp_file}').")
                self.dPower_WeightsRP = dPower_WeightsRP

        self.rpTransitionMatrixAbsolute, self.rpTransitionMatrixRelativeTo, self.rpTransitionMatrixRelativeFrom = self.get_rpTransitionMatrices(clip_method=clip_method, clip_value=clip_value)

        if not do_not_merge_single_node_buses:
            self.merge_single_node_buses()

        self.power_scaling_factor = self.dGlobal_Parameters["pPowerScalingFactor"]
        self.cost_scaling_factor = self.dGlobal_Parameters["pCostScalingFactor"]
        self.reactive_power_scaling_factor = 1e-3  # MVar to kVar conversion factor
        self.angle_to_rad_scaling_factor = np.pi / 180

        if not do_not_scale_units:
            self.scale_CaseStudy()

    def copy(self):
        return copy.deepcopy(self)

    def scale_CaseStudy(self):
        self.scale_dPower_Parameters()
        self.scale_dPower_Network()
        self.scale_dPower_Demand()

        if self.dPower_Parameters["pEnableThermalGen"]:
            self.scale_dPower_ThermalGen()

        if hasattr(self, "dPower_Inflows") and self.dPower_Inflows is not None:
            self.scale_dPower_Inflows()

        if hasattr(self, "dPower_VRESProfiles") and self.dPower_VRESProfiles is not None:
            self.scale_dPower_VRESProfiles()

        if self.dPower_Parameters["pEnableVRES"]:
            self.scale_dPower_VRES()

        if self.dPower_Parameters["pEnableStorage"]:
            self.scale_dPower_Storage()

        if self.dPower_Parameters["pEnablePowerImportExport"]:
            self.scale_dPower_ImportExport()

    def remove_scaling(self):
        self.power_scaling_factor = 1 / self.power_scaling_factor
        self.cost_scaling_factor = 1 / self.cost_scaling_factor
        self.angle_to_rad_scaling_factor = 1 / self.angle_to_rad_scaling_factor

        self.scale_CaseStudy()

        self.power_scaling_factor = 1 / self.power_scaling_factor
        self.cost_scaling_factor = 1 / self.cost_scaling_factor
        self.angle_to_rad_scaling_factor = 1 / self.angle_to_rad_scaling_factor

    def scale_dPower_Parameters(self):
        self.dPower_Parameters["pSBase"] *= self.power_scaling_factor
        self.dPower_Parameters["pENSCost"] *= self.cost_scaling_factor / self.power_scaling_factor
        self.dPower_Parameters["pLOLCost"] *= self.cost_scaling_factor / self.power_scaling_factor

        self.dPower_Parameters["pMaxAngleDCOPF"] *= self.angle_to_rad_scaling_factor  # Convert angle from degrees to radians

    def scale_dPower_Network(self):
        self.dPower_Network["pInvestCost"] = self.dPower_Network["pInvestCost"].fillna(0)
        self.dPower_Network["pPmax"] *= self.power_scaling_factor

    def scale_dPower_Demand(self):
        self.dPower_Demand["value"] *= self.power_scaling_factor

    def scale_dPower_ThermalGen(self):
        self.dPower_ThermalGen['EFOR'] = self.dPower_ThermalGen['EFOR'].fillna(0)  # Fill NaN values with 0 for EFOR

        # Only FuelCost is adjusted by efficiency (OMVarCost is not), then both are scaled by the cost_scaling_factor / power_scaling_factor
        self.dPower_ThermalGen['pSlopeVarCostEUR'] = (self.dPower_ThermalGen['OMVarCost'] + self.dPower_ThermalGen['FuelCost'] / self.dPower_ThermalGen['Efficiency']) * (self.cost_scaling_factor / self.power_scaling_factor)

        # Calculate interVar- and startup-costs in EUR, and then scale by cost_scaling_factor
        self.dPower_ThermalGen['pInterVarCostEUR'] = self.dPower_ThermalGen['CommitConsumption'] * self.dPower_ThermalGen['FuelCost'] * self.cost_scaling_factor
        self.dPower_ThermalGen['pStartupCostEUR'] = self.dPower_ThermalGen['StartupConsumption'] * self.dPower_ThermalGen['FuelCost'] * self.cost_scaling_factor

        self.dPower_ThermalGen['MaxInvest'] = self.dPower_ThermalGen.apply(lambda x: 1 if x['EnableInvest'] == 1 and x['ExisUnits'] == 0 else 0, axis=1)
        self.dPower_ThermalGen['RampUp'] *= self.power_scaling_factor
        self.dPower_ThermalGen['RampDw'] *= self.power_scaling_factor
        self.dPower_ThermalGen['MaxProd'] *= self.power_scaling_factor * (1 - self.dPower_ThermalGen['EFOR'])
        self.dPower_ThermalGen['MinProd'] *= self.power_scaling_factor * (1 - self.dPower_ThermalGen['EFOR'])
        self.dPower_ThermalGen['InvestCostEUR'] = self.dPower_ThermalGen['InvestCost'] * (self.cost_scaling_factor / self.power_scaling_factor) * self.dPower_ThermalGen['MaxProd']  # InvestCost is scaled here, scaling of MaxProd happens above

        # Fill NaN values with 0 for MinUpTime and MinDownTime
        self.dPower_ThermalGen['MinUpTime'] = self.dPower_ThermalGen['MinUpTime'].fillna(0)
        self.dPower_ThermalGen['MinDownTime'] = self.dPower_ThermalGen['MinDownTime'].fillna(0)

        # Check that both MinUpTime and MinDownTime are integers and raise error if not
        if not self.dPower_ThermalGen.MinUpTime.dtype == np.int64:
            raise ValueError("MinUpTime must be an integer for all entries.")
        if not self.dPower_ThermalGen.MinDownTime.dtype == np.int64:
            raise ValueError("MinDownTime must be an integer for all entries.")
        self.dPower_ThermalGen['MinUpTime'] = self.dPower_ThermalGen['MinUpTime'].astype('int64')
        self.dPower_ThermalGen['MinDownTime'] = self.dPower_ThermalGen['MinDownTime'].astype('int64')

        self.dPower_ThermalGen['Qmin'] = self.dPower_ThermalGen['Qmin'].fillna(0) * self.reactive_power_scaling_factor
        self.dPower_ThermalGen['Qmax'] = self.dPower_ThermalGen['Qmax'].fillna(0) * self.reactive_power_scaling_factor

    def scale_dPower_Inflows(self):
        # Allow only positive inflows
        if (self.dPower_Inflows["value"] < 0).any():
            negative_values = self.dPower_Inflows[self.dPower_Inflows["value"] < 0]
            raise ValueError(f"Inflows contains negative values:\n{negative_values}")

        self.dPower_Inflows["value"] *= self.power_scaling_factor

    def scale_dPower_VRESProfiles(self):
        # Allow only positive capacity factors
        if (self.dPower_VRESProfiles["value"] < 0).any():
            negative_values = self.dPower_VRESProfiles[self.dPower_VRESProfiles["value"] < 0]
            raise ValueError(f"VRES_Profiles contains negative values:\n{negative_values}")

    def scale_dPower_VRES(self):
        if "MinProd" not in self.dPower_VRES.columns:
            self.dPower_VRES['MinProd'] = 0

        self.dPower_VRES['InvestCostEUR'] = self.dPower_VRES['InvestCost'] * (self.cost_scaling_factor / self.power_scaling_factor) * self.dPower_VRES['MaxProd'] * self.power_scaling_factor
        self.dPower_VRES['MaxProd'] *= self.power_scaling_factor
        self.dPower_VRES['OMVarCost'] *= (self.cost_scaling_factor / self.power_scaling_factor)

        self.dPower_VRES['Qmin'] = self.dPower_VRES['Qmin'].fillna(0) * self.reactive_power_scaling_factor
        self.dPower_VRES['Qmax'] = self.dPower_VRES['Qmax'].fillna(0) * self.reactive_power_scaling_factor

    def scale_dPower_Storage(self):
        self.dPower_Storage['IniReserve'] = self.dPower_Storage['IniReserve'].fillna(0)
        self.dPower_Storage['MinReserve'] = self.dPower_Storage['MinReserve'].fillna(0)
        self.dPower_Storage['MinProd'] = self.dPower_Storage["MinProd"].fillna(0)
        self.dPower_Storage['pOMVarCostEUR'] = self.dPower_Storage['OMVarCost'] * (self.cost_scaling_factor / self.power_scaling_factor)
        self.dPower_Storage['InvestCostEUR'] = self.dPower_Storage['MaxProd'] * self.power_scaling_factor * (self.dPower_Storage['InvestCostPerMW'] + self.dPower_Storage['InvestCostPerMWh'] * self.dPower_Storage['Ene2PowRatio']) * (self.cost_scaling_factor / self.power_scaling_factor)
        self.dPower_Storage['MaxProd'] *= self.power_scaling_factor
        self.dPower_Storage['MaxCons'] *= self.power_scaling_factor

        self.dPower_Storage['Qmin'] = self.dPower_Storage['Qmin'].fillna(0) * self.reactive_power_scaling_factor
        self.dPower_Storage['Qmax'] = self.dPower_Storage['Qmax'].fillna(0) * self.reactive_power_scaling_factor

        # Check if any DisEffic or ChEffic is nan, if so, raise an error
        if self.dPower_Storage['DisEffic'].isna().any() or self.dPower_Storage['ChEffic'].isna().any():
            raise ValueError("DisEffic and ChEffic in 'Power_Storage.xlsx' must not contain NaN values. Please check the data.")

    def scale_dPower_ImportExport(self):
        self.dPower_ImportExport["ImpExpMinimum"] *= self.power_scaling_factor
        self.dPower_ImportExport["ImpExpMaximum"] *= self.power_scaling_factor
        self.dPower_ImportExport["ImpExpPrice"] *= self.cost_scaling_factor / self.power_scaling_factor

    def get_dGlobal_Parameters(self):
        file_path = self.data_folder + self.global_parameters_file
        version_spec = "v0.1.0"
        fail_on_wrong_version = False

        try:
            xls = pd.ExcelFile(file_path, engine="calamine")
        except FileNotFoundError:
            printer.error(f"File not found: {file_path}")
            raise

        # Check all sheets for version
        for sheet in xls.sheet_names:
            if sheet.startswith("~"):
                continue
            ExcelReader.check_LEGOExcel_version(xls, sheet, version_spec, file_path, fail_on_wrong_version)

        # Check all sheets for version
        dGlobal_Parameters = pd.read_excel(xls, skiprows=[0, 1])
        dGlobal_Parameters = dGlobal_Parameters.drop(dGlobal_Parameters.columns[0], axis=1)
        dGlobal_Parameters = dGlobal_Parameters.set_index('Solver Options')

        self.yesNo_to_bool(dGlobal_Parameters, ['pEnableRMIP'])

        # Transform to make it easier to access values
        dGlobal_Parameters = dGlobal_Parameters.drop(dGlobal_Parameters.columns[1:], axis=1)  # Drop all columns but "Value" (rest is just for information in the Excel)
        dGlobal_Parameters = dict({(parameter_name, parameter_value["Value"]) for parameter_name, parameter_value in dGlobal_Parameters.iterrows()})  # Transform into dictionary

        return dGlobal_Parameters

    def get_dPower_Parameters(self):
<<<<<<< HEAD
        file_path = self.data_folder + self.power_parameters_file
        version_spec = "v0.1.0"
        fail_on_wrong_version = False

        try:
            xls = pd.ExcelFile(file_path, engine="calamine")
        except FileNotFoundError:
            printer.error(f"File not found: {file_path}")
            raise

        # Check all sheets for version
        for sheet in xls.sheet_names:
            if sheet.startswith("~"):
                continue
            ExcelReader.check_LEGOExcel_version(xls, sheet, version_spec, file_path, fail_on_wrong_version)

        dPower_Parameters = pd.read_excel(xls, skiprows=[0, 1])
=======
        ExcelReader.check_LEGOExcel_version(self.data_folder + self.power_parameters_file, "v0.2.0", False)
        dPower_Parameters = pd.read_excel(self.data_folder + self.power_parameters_file, skiprows=[0, 1])
>>>>>>> 27170501
        dPower_Parameters = dPower_Parameters.drop(dPower_Parameters.columns[0], axis=1)
        dPower_Parameters = dPower_Parameters.dropna(how="all")
        dPower_Parameters = dPower_Parameters.set_index('General')

        self.yesNo_to_bool(dPower_Parameters, ['pEnableChDisPower', 'pFixStInterResToIniReserve', 'pEnableSoftLineLoadLimits', 'pEnableThermalGen', 'pEnableVRES', 'pEnableStorage', 'pEnablePowerImportExport', 'pEnableSOCP'])

        # Transform to make it easier to access values
        dPower_Parameters = dPower_Parameters.drop(dPower_Parameters.columns[1:], axis=1)  # Drop all columns but "Value" (rest is just for information in the Excel)
        dPower_Parameters = dict({(parameter_name, parameter_value["Value"]) for parameter_name, parameter_value in dPower_Parameters.iterrows()})  # Transform into dictionary

        return dPower_Parameters

    @staticmethod
    def yesNo_to_bool(df: pd.DataFrame, columns_to_be_changed: list[str]):
        for column in columns_to_be_changed:
            match df.loc[column, "Value"]:
                case "Yes":
                    df.loc[column, "Value"] = 1
                case "No":
                    df.loc[column, "Value"] = 0
                case _:
                    raise ValueError(f"Value for {column} must be either 'Yes' or 'No'.")
        return df

    @staticmethod
    def get_connected_buses(connection_matrix, bus: str):
        connected_buses = []
        stack = [bus]
        while stack:
            current_bus = stack.pop()
            connected_buses.append(current_bus)

            connected_to_current_bus = [multiindex[0] for multiindex in connection_matrix.loc[current_bus][connection_matrix.loc[current_bus] == True].index.tolist()]
            for node in connected_to_current_bus:
                if node not in connected_buses and node not in stack:
                    stack.append(node)

        connected_buses.sort()
        return connected_buses

    def merge_single_node_buses(self):
        # Create a connection matrix
        # TODO check
        connectionMatrix = pd.DataFrame(index=self.dPower_BusInfo.index, columns=[self.dPower_BusInfo.index], data=False)

        for index, entry in self.dPower_Network.iterrows():
            if entry["pTecRepr"] == "SN":
                connectionMatrix.loc[index] = True
                connectionMatrix.loc[index[1], index[0]] = True

        merged_buses = set()  # Set of buses that have been merged already

        for index, entry in connectionMatrix.iterrows():
            if index in merged_buses or entry[entry == True].empty:  # Skip if bus has already been merged or has no connections
                continue

            connected_buses = self.get_connected_buses(connectionMatrix, str(index))

            for bus in connected_buses:
                merged_buses.add(bus)

            new_bus_name = "merged-" + "-".join(connected_buses)

            ### Adapt dPower_BusInfo
            dPower_BusInfo_entry = self.dPower_BusInfo.loc[connected_buses]  # Entry for the new bus
            zoneOfInterest = 1 if any(dPower_BusInfo_entry['zoi'] == 1) else 0
            aggregation_methods_for_columns = {
                # 'System': 'max',
                # 'BaseVolt': 'mean',
                # 'maxVolt': 'max',
                # 'minVolt': 'min',
                # 'Bs': 'mean',
                # 'Gs': 'mean',
                # 'PowerFactor': 'mean',
                'YearCom': 'mean',
                'YearDecom': 'mean',
                'lat': 'mean',
                'long': 'mean'
            }
            dPower_BusInfo_entry = dPower_BusInfo_entry.agg(aggregation_methods_for_columns)
            dPower_BusInfo_entry['zoi'] = zoneOfInterest
            dPower_BusInfo_entry = dPower_BusInfo_entry.to_frame().T
            dPower_BusInfo_entry.index = [new_bus_name]

            self.dPower_BusInfo = self.dPower_BusInfo.drop(connected_buses)
            with warnings.catch_warnings():  # Suppressing FutureWarning because some entries might include NaN values
                warnings.simplefilter(action='ignore', category=FutureWarning)
                self.dPower_BusInfo = pd.concat([self.dPower_BusInfo, dPower_BusInfo_entry])

            ### Adapt dPower_Network
            self.dPower_Network = self.dPower_Network.reset_index()
            rows_to_drop = []
            for i, row in self.dPower_Network.iterrows():
                if row['i'] in connected_buses and row['j'] in connected_buses:
                    rows_to_drop.append(i)
                elif row['i'] in connected_buses:
                    row['i'] = new_bus_name
                    self.dPower_Network.iloc[i] = row
                elif row['j'] in connected_buses:
                    row['j'] = new_bus_name
                    self.dPower_Network.iloc[i] = row
            self.dPower_Network = self.dPower_Network.drop(rows_to_drop)

            # Always put new_bus_name to 'j' (handles case where e.g. 2->3 and 4->2 would lead to 2->34 and 34->2 (because 3 and 4 are merged))
            for i, row in self.dPower_Network.iterrows():
                if row['i'] == new_bus_name:
                    row['i'] = row['j']
                    row['j'] = new_bus_name
                    self.dPower_Network.loc[i] = row

            # Handle case where e.g. 2->3 and 2->4 would lead to 2->34 and 2->34 (because 3 and 4 are merged); also incl. handling 2->3 and 4->2
            self.dPower_Network['Technical Representation'] = self.dPower_Network.groupby(['i', 'j'])['Technical Representation'].transform(lambda series: 'DC-OPF' if 'DC-OPF' in series.values else series.iloc[0])
            aggregation_methods_for_columns = {
                # 'Circuit ID': 'first',
                # 'InService': 'max',
                # 'R': 'mean',
                'X': lambda x: x.map(lambda a: 1 / a).sum() ** -1,  # Formula: 1/X = sum((i,j), 1/Xij)) (e.g., 1/X = 1/Xij_1 +1/Xij_2 + 1/Xij_3...)
                # 'Bc': 'mean',
                # 'TapAngle': 'mean',
                # 'TapRatio': 'mean',
                'Pmax': lambda x: x.min() * x.count(),  # Number of lines times the minimum Pmax for new Pmax of the merged lines TODO: Calculate this based on more complex method (flow is relative to R, talk to Benjamin)
                # 'FixedCost': 'mean',
                # 'FxChargeRate': 'mean',
                'Technical Representation': 'first',
                'LineID': 'first',
                'YearCom': 'mean',
                'YearDecom': 'mean'
            }
            self.dPower_Network = self.dPower_Network.groupby(['i', 'j']).agg(aggregation_methods_for_columns)

            ### Adapt dPower_ThermalGen
            if hasattr(self, "dPower_ThermalGen"):
                for i, row in self.dPower_ThermalGen.iterrows():
                    if row['i'] in connected_buses:
                        row['i'] = new_bus_name
                        self.dPower_ThermalGen.loc[i] = row

            # Adapt dPower_VRES
            if hasattr(self, "dPower_VRES"):
                for i, row in self.dPower_VRES.iterrows():
                    if row['i'] in connected_buses:
                        row['i'] = new_bus_name
                        self.dPower_VRES.loc[i] = row

            # Adapt dPower_Storage
            if hasattr(self, "dPower_Storage"):
                for i, row in self.dPower_Storage.iterrows():
                    if row['i'] in connected_buses:
                        row['i'] = new_bus_name
                        self.dPower_Storage.loc[i] = row

            # Adapt dPower_Demand
            self.dPower_Demand = self.dPower_Demand.reset_index()
            for i, row in self.dPower_Demand.iterrows():
                if row['i'] in connected_buses:
                    row['i'] = new_bus_name
                    self.dPower_Demand.loc[i] = row
            self.dPower_Demand = self.dPower_Demand.groupby(['rp', 'i', 'k']).sum()

            # Adapt dPower_VRESProfiles
            if hasattr(self, "dPower_VRESProfiles"):
                self.dPower_VRESProfiles = self.dPower_VRESProfiles.reset_index()
                for i, row in self.dPower_VRESProfiles.iterrows():
                    if row['i'] in connected_buses:
                        row['i'] = new_bus_name
                        self.dPower_VRESProfiles.loc[i] = row

                self.dPower_VRESProfiles = self.dPower_VRESProfiles.groupby(['rp', 'i', 'k', 'tec']).mean()  # TODO: Aggregate using more complex method (capacity * productionCapacity * ... * / Total Production Capacity)
                self.dPower_VRESProfiles.sort_index(inplace=True)

    # Create transition matrix from Hindex
    def get_rpTransitionMatrices(self, clip_method: str = "none", clip_value: float = 0) -> tuple[pd.DataFrame, pd.DataFrame, pd.DataFrame]:
        rps = sorted(self.dPower_Hindex.index.get_level_values('rp').unique().tolist())
        ks = sorted(self.dPower_Hindex.index.get_level_values('k').unique().tolist())
        rpTransitionMatrixAbsolute = pd.DataFrame(0, index=rps, columns=rps)  # Initialize with zeros

        # Reduce rps in hindex to only include one rp per row (e.g., if it's 24 hours per rp, only take hours 0, 24, 48, ...)
        hindex_rps = self.dPower_Hindex.index.get_level_values('rp').tolist()[::len(ks)]

        # Iterate through rps in hindex
        previous_rp = hindex_rps[-1]  # Initialize with last rp to make it circular
        for rp in hindex_rps:
            rpTransitionMatrixAbsolute.at[previous_rp, rp] += 1
            previous_rp = rp

        # Clip according to selected method
        match clip_method:
            case "none":
                pass
            case "absolute_count":  # Get 'clip_value' highest values of each row of the transition matrix, set all others to 0
                if int(clip_value) != clip_value or clip_value < 0:
                    raise ValueError(f"For 'absolute_count', clip_value must be a non-negative integer, not {clip_value}.")
                for rp in rps:
                    threshold = rpTransitionMatrixAbsolute.loc[rp].nlargest(int(clip_value)).min()
                    if (rpTransitionMatrixAbsolute.loc[rp] == threshold).sum() > 1:
                        printer.warning(f"For rp {rp}, there are multiple values with the same value as the threshold ({threshold}). This means that more than {clip_value} values are kept.")
                    rpTransitionMatrixAbsolute.loc[rp, rpTransitionMatrixAbsolute.loc[rp] < threshold] = 0
            case "relative_to_highest":  # Get all values that are at least 'clip_value' * 100 % of the highest value of each row of the transition matrix, set all others to 0
                if clip_value < 0 or clip_value > 1:
                    raise ValueError(f"For 'relative_to_highest', clip_value must be between 0 and 1, not {clip_value}.")
                for rp in rps:
                    threshold = rpTransitionMatrixAbsolute.loc[rp].max() * clip_value
                    rpTransitionMatrixAbsolute.loc[rp][rpTransitionMatrixAbsolute.loc[rp] < threshold] = 0
            case _:
                raise ValueError(f"clip_method must be either 'none', 'absolute_count' or 'relative_to_highest', not {clip_method}.")

        # Calculate relative transition matrix (nerd info: for the sum, the axis is irrelevant, as there are the same number of transitions to an rp as there are transitions from an rp away. For the division however, the axis matters)
        rpTransitionMatrixRelativeTo = rpTransitionMatrixAbsolute.div(rpTransitionMatrixAbsolute.sum(axis=1), axis=0)  # Sum of probabilities is 1 for r -> all others
        rpTransitionMatrixRelativeFrom = rpTransitionMatrixAbsolute.div(rpTransitionMatrixAbsolute.sum(axis=0), axis=1)  # Sum of probabilities is 1 for all others -> r
        return rpTransitionMatrixAbsolute, rpTransitionMatrixRelativeTo, rpTransitionMatrixRelativeFrom

    def to_full_hourly_model(self, inplace: bool) -> Optional['CaseStudy']:
        """
        Transforms the given `CaseStudy` with representative periods into a full hourly model by adjusting demand,
        VRES profiles, Hindex, and weights data. Can update in place if `inplace` is set to `True`,
        or return a new `CaseStudy` instance if `inplace` is `False`. The adjustments align the data
        to represent hourly indices and corresponding weights.

        :param inplace: If `True`, modifies the given instance. If `False`, returns a new `CaseStudy` instance.
        :return: Adjusted `CaseStudy` instance if `inplace` is `False`, otherwise `None`.
        """
        caseStudy = self.copy() if not inplace else self

        # First Adjustment of Hindex (important if the case study was filtered before, to get a coherent p-index)
        caseStudy.dPower_Hindex = caseStudy.dPower_Hindex.reset_index()
        for i in caseStudy.dPower_Hindex.index:
            caseStudy.dPower_Hindex.loc[i, "p"] = f"h{i + 1:0>4}"
        caseStudy.dPower_Hindex = caseStudy.dPower_Hindex.set_index(["p", "rp", "k"])

        # Adjust Demand
        adjusted_demand = []
        for i in caseStudy.dPower_BusInfo.index:
            for h in caseStudy.dPower_Hindex.index:
                adjusted_demand.append(["rp01", h[0].replace("h", "k"), i, caseStudy.dPower_Demand.loc[(h[1], h[2], i), "value"], "ScenarioA", None, None, None])

        caseStudy.dPower_Demand = pd.DataFrame(adjusted_demand, columns=["rp", "k", "i", "value", "scenario", "id", "dataPackage", "dataSource"])
        caseStudy.dPower_Demand = caseStudy.dPower_Demand.set_index(["rp", "k", "i"])

        # Adjust VRESProfiles
        if hasattr(caseStudy, "dPower_VRESProfiles"):
            adjusted_vresprofiles = []
            caseStudy.dPower_VRESProfiles.sort_index(inplace=True)
            for g in caseStudy.dPower_VRESProfiles.index.get_level_values('g').unique().tolist():
                for h in caseStudy.dPower_Hindex.index:
                    adjusted_vresprofiles.append(["rp01", h[0].replace("h", "k"), g, caseStudy.dPower_VRESProfiles.loc[(h[1], h[2], g), "value"], "ScenarioA", None, None, None])

            caseStudy.dPower_VRESProfiles = pd.DataFrame(adjusted_vresprofiles, columns=["rp", "k", "g", "value", "scenario", "id", "dataPackage", "dataSource"])
            caseStudy.dPower_VRESProfiles = caseStudy.dPower_VRESProfiles.set_index(["rp", "k", "g"])

        # Adjust Inflows
        if hasattr(caseStudy, "dPower_Inflows"):
            adjusted_inflows = []
            caseStudy.dPower_Inflows.sort_index(inplace=True)
            for g in caseStudy.dPower_Inflows.index.get_level_values('g').unique().tolist():
                for h in caseStudy.dPower_Hindex.index:
                    adjusted_inflows.append(["rp01", h[0].replace("h", "k"), g, caseStudy.dPower_Inflows.loc[(h[1], h[2], g), "value"], "ScenarioA", None, None, None])
            caseStudy.dPower_Inflows = pd.DataFrame(adjusted_inflows, columns=["rp", "k", "g", "value", "scenario", "id", "dataPackage", "dataSource"])
            caseStudy.dPower_Inflows = caseStudy.dPower_Inflows.set_index(["rp", "k", "g"])

        # Adjust Hindex
        caseStudy.dPower_Hindex = caseStudy.dPower_Hindex.reset_index()
        for i in caseStudy.dPower_Hindex.index:
            caseStudy.dPower_Hindex.loc[i] = f"h{i + 1:0>4}", f"rp01", f"k{i + 1:0>4}", None, None, None, "ScenarioA"
        caseStudy.dPower_Hindex = caseStudy.dPower_Hindex.set_index(["p", "rp", "k"])

        # Adjust WeightsK
        caseStudy.dPower_WeightsK = caseStudy.dPower_WeightsK.reset_index()
        caseStudy.dPower_WeightsK = caseStudy.dPower_WeightsK.drop(caseStudy.dPower_WeightsK.index)
        for i in range(len(caseStudy.dPower_Hindex)):
            caseStudy.dPower_WeightsK.loc[i] = f"{caseStudy.dPower_Hindex.index[i][2]}", None, 1, None, None, "ScenarioA"
        caseStudy.dPower_WeightsK = caseStudy.dPower_WeightsK.set_index("k")

        # Adjust WeightsRP
        caseStudy.dPower_WeightsRP = caseStudy.dPower_WeightsRP.drop(caseStudy.dPower_WeightsRP.index)
        caseStudy.dPower_WeightsRP.loc["rp01"] = None, 1, None, None, "ScenarioA"

        if not inplace:
            return caseStudy
        else:
            return None

    def filter_scenario(self, scenario_name, inplace: bool = False) -> Optional[Self]:
        """
        Filters each (relevant) dataframe in the case study to only include the scenario with the given name.
        :param scenario_name: The name of the scenario to filter for.
        :param inplace: If True, modifies the current instance. If False, returns a new instance.
        :return: None if inplace is True, otherwise a new CaseStudy instance.
        """
        caseStudy = self if inplace else self.copy()

        for df_name in CaseStudy.scenario_dependent_dataframes:
            if hasattr(caseStudy, df_name):
                df = getattr(caseStudy, df_name)
                if df is None:
                    continue

                filtered_df = df.loc[df['scenario'] == scenario_name]

                if len(df) > 0 and len(filtered_df) == 0:
                    raise ValueError(f"Scenario '{scenario_name}' not found in '{df_name}'. Please check the input data.")

                setattr(caseStudy, df_name, filtered_df)

        return None if inplace else caseStudy

    def filter_timesteps(self, start: str, end: str, inplace: bool = False) -> Optional[Self]:
        """
        Filters each (relevant) dataframe in the case study to only include the timesteps between start and end (both inclusive).
        :param start: Start timestep (inclusive).
        :param end: End timestep (inclusive).
        :param inplace: If True, modifies the current instance. If False, returns a new instance.
        :return: None if inplace is True, otherwise a new CaseStudy instance.
        """
        case_study = self if inplace else self.copy()

        for df_name in CaseStudy.k_dependent_dataframes:
            if hasattr(case_study, df_name) and getattr(case_study, df_name) is not None:
                df = getattr(case_study, df_name)
                if df is None:
                    continue

                index = df.index.names
                df_reset = df.reset_index()

                filtered_df_reset = df_reset.loc[(df_reset['k'] >= start) & (df_reset['k'] <= end)]

                filtered_df = filtered_df_reset.set_index(index)

                setattr(case_study, df_name, filtered_df)

        return None if inplace else case_study

    def filter_representative_periods(self, rp: str, inplace: bool = False) -> Optional[Self]:
        """
        Filters each (relevant) dataframe in the case study to only include the representative period with the given name.
        :param rp: Name of the representative period to filter for.
        :param inplace: If True, modifies the current instance. If False, returns a new instance.
        :return: None if inplace is True, otherwise a new CaseStudy instance.
        """
        case_study = self if inplace else self.copy()

        for df_name in CaseStudy.rp_dependent_dataframes:
            if hasattr(case_study, df_name):
                df = getattr(case_study, df_name)

                index = df.index.names
                df_reset = df.reset_index()

                filtered_df_reset = df_reset.loc[(df_reset['rp'] == rp)]

                filtered_df = filtered_df_reset.set_index(index)

                setattr(case_study, df_name, filtered_df)

        return None if inplace else case_study

    def shift_ks(self, shift: int, inplace: bool = False) -> Optional[Self]:
        """
        Shifts all k indices by the given amount, i.e., if shift is 4, then the first 4
        timesteps are moved to the back of the time series.

        :param shift: The amount to shift the k indices by.
        :param inplace: If True, modifies the current instance. If False, returns a new instance.
        :return: None if inplace is True, otherwise a new CaseStudy instance.
        """
        case_study = self if inplace else self.copy()

        for df_name in CaseStudy.k_dependent_dataframes:
            if df_name in ["dPower_WeightsK", "dPower_Hindex"]:
                continue  # These dataframes are not shifted, as they are not time series

            if hasattr(case_study, df_name):
                df = getattr(case_study, df_name)
                if df is None or df.empty:
                    continue

                index = df.index.names
                df = df.reset_index()

                df["k_int"] = df["k"].str.replace("k", "").astype(int)
                k_int_max = df["k_int"].max()
                k_int_min = df["k_int"].min()

                df["k_int_new"] = ((df["k_int"] - k_int_min + shift) % (k_int_max - k_int_min + 1)) + k_int_min

                df["k"] = "k" + df["k_int_new"].astype(str).str.zfill(4)
                df = df.drop(columns=["k_int", "k_int_new"])
                df = df.set_index(index)

                # Sort by index to ensure that the order of the indices is correct after shifting
                df = df.sort_index()

                setattr(case_study, df_name, df)

        return None if inplace else case_study<|MERGE_RESOLUTION|>--- conflicted
+++ resolved
@@ -409,9 +409,8 @@
         return dGlobal_Parameters
 
     def get_dPower_Parameters(self):
-<<<<<<< HEAD
         file_path = self.data_folder + self.power_parameters_file
-        version_spec = "v0.1.0"
+        version_spec = "v0.2.0"
         fail_on_wrong_version = False
 
         try:
@@ -427,10 +426,6 @@
             ExcelReader.check_LEGOExcel_version(xls, sheet, version_spec, file_path, fail_on_wrong_version)
 
         dPower_Parameters = pd.read_excel(xls, skiprows=[0, 1])
-=======
-        ExcelReader.check_LEGOExcel_version(self.data_folder + self.power_parameters_file, "v0.2.0", False)
-        dPower_Parameters = pd.read_excel(self.data_folder + self.power_parameters_file, skiprows=[0, 1])
->>>>>>> 27170501
         dPower_Parameters = dPower_Parameters.drop(dPower_Parameters.columns[0], axis=1)
         dPower_Parameters = dPower_Parameters.dropna(how="all")
         dPower_Parameters = dPower_Parameters.set_index('General')
