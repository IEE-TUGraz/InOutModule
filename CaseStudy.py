import copy
import os
import warnings
from typing import Optional, Self

import numpy as np
import pandas as pd

<<<<<<< HEAD
from InOutModule import ExcelReader
from InOutModule.printer import Printer

printer = Printer.getInstance()
=======
import ExcelReader
>>>>>>> 9ad2d475


class CaseStudy:

    def __init__(self, data_folder: str, do_not_merge_single_node_buses: bool = False,
                 global_parameters_file: str = "Global_Parameters.xlsx", dGlobal_Parameters: pd.DataFrame = None,
                 global_scenarios_file: str = "Global_Scenarios.xlsx", dGlobal_Scenarios: pd.DataFrame = None,
                 power_parameters_file: str = "Power_Parameters.xlsx", dPower_Parameters: pd.DataFrame = None,
                 power_businfo_file: str = "Power_BusInfo.xlsx", dPower_BusInfo: pd.DataFrame = None,
                 power_network_file: str = "Power_Network.xlsx", dPower_Network: pd.DataFrame = None,
                 power_thermalgen_file: str = "Power_ThermalGen.xlsx", dPower_ThermalGen: pd.DataFrame = None,
                 power_ror_file: str = "Power_RoR.xlsx", dPower_RoR: pd.DataFrame = None,
                 power_vres_file: str = "Power_VRES.xlsx", dPower_VRES: pd.DataFrame = None,
                 power_demand_file: str = "Power_Demand.xlsx", dPower_Demand: pd.DataFrame = None,
                 power_inflows_file: str = "Power_Inflows.xlsx", dPower_Inflows: pd.DataFrame = None,
                 power_vresprofiles_file: str = "Power_VRESProfiles.xlsx", dPower_VRESProfiles: pd.DataFrame = None,
                 power_storage_file: str = "Power_Storage.xlsx", dPower_Storage: pd.DataFrame = None,
                 power_weightsrp_file: str = "Power_WeightsRP.xlsx", dPower_WeightsRP: pd.DataFrame = None,
                 power_weightsk_file: str = "Power_WeightsK.xlsx", dPower_WeightsK: pd.DataFrame = None,
                 power_hindex_file: str = "Power_Hindex.xlsx", dPower_Hindex: pd.DataFrame = None,
                 power_impexphubs_file: str = "Power_ImpExpHubs.xlsx", dPower_ImpExpHubs: pd.DataFrame = None,
                 power_impexpprofiles_file: str = "Power_ImpExpProfiles.xlsx", dPower_ImpExpProfiles: pd.DataFrame = None):
        self.data_folder = data_folder if data_folder.endswith("/") else data_folder + "/"
        self.do_not_merge_single_node_buses = do_not_merge_single_node_buses

        if dGlobal_Parameters is not None:
            self.dGlobal_Parameters = dGlobal_Parameters
        else:
            self.global_parameters_file = global_parameters_file
            self.dGlobal_Parameters = self.get_dGlobal_Parameters()

        if dGlobal_Scenarios is not None:
            self.dGlobal_Scenarios = dGlobal_Scenarios
        else:
            self.global_scenarios_file = global_scenarios_file
<<<<<<< HEAD
            if not os.path.exists(self.example_folder + self.global_scenarios_file):
                printer.warning(f"Executing without 'Global_Scenarios' (since no file was found at '{self.example_folder + self.global_scenarios_file}').")

                # Create dataframe for only one Scenario
                dGlobal_Scenarios = pd.DataFrame({"excl": np.nan, "id": np.nan, "scenarioID": ["ScenarioA"], "relativeWeight": [1], "comments": np.nan, "scenario": ["Scenarios"]})

                self.dGlobal_Scenarios = dGlobal_Scenarios
            else:
                self.dGlobal_Scenarios = ExcelReader.get_dGlobal_Scenarios(self.example_folder + self.global_scenarios_file)
=======
            self.dGlobal_Scenarios = ExcelReader.get_dGlobal_Scenarios(self.data_folder + self.global_scenarios_file)
>>>>>>> 9ad2d475

        if dPower_Parameters is not None:
            self.dPower_Parameters = dPower_Parameters
        else:
            self.power_parameters_file = power_parameters_file
            self.dPower_Parameters = self.get_dPower_Parameters()

        if dPower_BusInfo is not None:
            self.dPower_BusInfo = dPower_BusInfo
        else:
            self.power_businfo_file = power_businfo_file
            self.dPower_BusInfo = ExcelReader.get_dPower_BusInfo(self.data_folder + self.power_businfo_file)

        if dPower_Network is not None:
            self.dPower_Network = dPower_Network
        else:
            self.power_network_file = power_network_file
            self.dPower_Network = ExcelReader.get_dPower_Network(self.data_folder + self.power_network_file)

        if dPower_Demand is not None:
            self.dPower_Demand = dPower_Demand
        else:
            self.power_demand_file = power_demand_file
            self.dPower_Demand = ExcelReader.get_dPower_Demand(self.data_folder + self.power_demand_file)

        if dPower_Hindex is not None:
            self.dPower_Hindex = dPower_Hindex
        else:
            self.power_hindex_file = power_hindex_file
            self.dPower_Hindex = ExcelReader.get_dPower_Hindex(self.example_folder + self.power_hindex_file)

        if dPower_WeightsRP is not None:
            self.dPower_WeightsRP = dPower_WeightsRP
        else:
            self.power_weightsrp_file = power_weightsrp_file
<<<<<<< HEAD

            # Calculate dPower_WeightsRP from Hindex
            dPower_WeightsRPs = []
            for scenario in self.dPower_Hindex['scenario'].unique().tolist():
                # Count occurences of each value in column 'rp' of dPower_Hindex
                dPower_WeightsRP_scenario = pd.DataFrame(self.dPower_Hindex[self.dPower_Hindex['scenario'] == scenario].reset_index()['rp'].value_counts().sort_index())
                dPower_WeightsRP_scenario = dPower_WeightsRP_scenario.rename(columns={'count': 'pWeight_rp'})
                dPower_WeightsRP_scenario['scenario'] = scenario  # Add scenario ID

                # Add other columns with default values
                dPower_WeightsRP_scenario['id'] = np.nan
                dPower_WeightsRP_scenario['dataPackage'] = np.nan
                dPower_WeightsRP_scenario['dataSource'] = np.nan

                dPower_WeightsRPs.append(dPower_WeightsRP_scenario)

            dPower_WeightsRP = pd.concat(dPower_WeightsRPs, ignore_index=False)

            if os.path.exists(self.example_folder + self.power_weightsrp_file):  # Compare with given file if it exists
                self.dPower_WeightsRP = ExcelReader.get_dPower_WeightsRP(self.example_folder + self.power_weightsrp_file)

                if not dPower_WeightsRP.reset_index().set_index(["rp", "scenario"])['pWeight_rp'].equals(self.dPower_WeightsRP.reset_index().set_index(["rp", "scenario"])['pWeight_rp']):
                    printer.warning(f"Values for 'pWeight_rp' in '{self.example_folder + self.power_weightsrp_file}' do not match the calculated values based on '{self.power_hindex_file}'. Please check if this is intended.")
            else:  # Use calculated dPower_WeightsRP otherwise
                printer.warning(f"Executing without 'Power_WeightsRP' (since no file was found at '{self.example_folder + self.power_weightsrp_file}').")
                self.dPower_WeightsRP = dPower_WeightsRP
=======
            self.dPower_WeightsRP = ExcelReader.get_dPower_WeightsRP(self.data_folder + self.power_weightsrp_file)
>>>>>>> 9ad2d475

        if dPower_WeightsK is not None:
            self.dPower_WeightsK = dPower_WeightsK
        else:
            self.power_weightsk_file = power_weightsk_file
            self.dPower_WeightsK = ExcelReader.get_dPower_WeightsK(self.data_folder + self.power_weightsk_file)

<<<<<<< HEAD
=======
        if dPower_Hindex is not None:
            self.dPower_Hindex = dPower_Hindex
        else:
            self.power_hindex_file = power_hindex_file
            self.dPower_Hindex = ExcelReader.get_dPower_Hindex(self.data_folder + self.power_hindex_file)

>>>>>>> 9ad2d475
        self.rpTransitionMatrixAbsolute, self.rpTransitionMatrixRelativeTo, self.rpTransitionMatrixRelativeFrom = self.get_rpTransitionMatrices()

        if self.dPower_Parameters["pEnableThermalGen"]:
            if dPower_ThermalGen is not None:
                self.dPower_ThermalGen = dPower_ThermalGen
            else:
                self.power_thermalgen_file = power_thermalgen_file
                self.dPower_ThermalGen = ExcelReader.get_dPower_ThermalGen(self.data_folder + self.power_thermalgen_file)

        if self.dPower_Parameters["pEnableRoR"]:
            if dPower_RoR is not None:
                self.dPower_RoR = dPower_RoR
            else:
                self.power_ror_file = power_ror_file
                self.dPower_RoR = self.get_dPower_RoR()

            if dPower_Inflows is not None:
                self.dPower_Inflows = dPower_Inflows
            else:
                self.power_inflows_file = power_inflows_file
                self.dPower_Inflows = self.get_dPower_Inflows()

        if self.dPower_Parameters["pEnableVRES"]:
            if dPower_VRES is not None:
                self.dPower_VRES = dPower_VRES
            else:
                self.power_vres_file = power_vres_file
                self.dPower_VRES = ExcelReader.get_dPower_VRES(self.data_folder + self.power_vres_file)

            if dPower_VRESProfiles is not None:
                self.dPower_VRESProfiles = dPower_VRESProfiles
            else:
                self.power_vresprofiles_file = power_vresprofiles_file
                self.dPower_VRESProfiles = ExcelReader.get_dPower_VRESProfiles(self.data_folder + self.power_vresprofiles_file)

        if self.dPower_Parameters["pEnableStorage"]:
            if dPower_Storage is not None:
                self.dPower_Storage = dPower_Storage
            else:
                self.power_storage_file = power_storage_file
                self.dPower_Storage = self.get_dPower_Storage()

        if self.dPower_Parameters["pEnablePowerImportExport"]:
            if dPower_ImpExpHubs is not None:
                self.dPower_ImpExpHubs = dPower_ImpExpHubs
            else:
                self.power_impexphubs_file = power_impexphubs_file
                self.dPower_ImpExpHubs = self.get_dPower_ImpExpHubs()

            if dPower_ImpExpProfiles is not None:
                self.dPower_ImpExpProfiles = dPower_ImpExpProfiles
            else:
                self.power_impexpprofiles_file = power_impexpprofiles_file
                self.dPower_ImpExpProfiles = self.get_dPower_ImpExpProfiles()
        else:
            self.dPower_ImpExpHubs = None
            self.dPower_ImpExpProfiles = None

        if not do_not_merge_single_node_buses:
            self.merge_single_node_buses()

    def copy(self):
        return copy.deepcopy(self)

    def get_dGlobal_Parameters(self):
        dGlobal_Parameters = pd.read_excel(self.data_folder + self.global_parameters_file, skiprows=[0, 1])
        dGlobal_Parameters = dGlobal_Parameters.drop(dGlobal_Parameters.columns[0], axis=1)
        dGlobal_Parameters = dGlobal_Parameters.set_index('Sectors')

        self.yesNo_to_bool(dGlobal_Parameters, ['pEnablePower', 'pEnableGas', 'pEnableHeat', 'pEnableH2', 'pEnableRMIP'])

        # Transform to make it easier to access values
        dGlobal_Parameters = dGlobal_Parameters.drop(dGlobal_Parameters.columns[1:], axis=1)  # Drop all columns but "Value" (rest is just for information in the Excel)
        dGlobal_Parameters = dict({(parameter_name, parameter_value["Value"]) for parameter_name, parameter_value in dGlobal_Parameters.iterrows()})  # Transform into dictionary

        return dGlobal_Parameters

    def get_dPower_Parameters(self):
        dPower_Parameters = pd.read_excel(self.data_folder + self.power_parameters_file, skiprows=[0, 1])
        dPower_Parameters = dPower_Parameters.drop(dPower_Parameters.columns[0], axis=1)
        dPower_Parameters = dPower_Parameters.dropna(how="all")
        dPower_Parameters = dPower_Parameters.set_index('General')

        self.yesNo_to_bool(dPower_Parameters, ['pEnableChDisPower', 'pFixStInterResToIniReserve', 'pEnableSoftLineLoadLimits', 'pEnableThermalGen', 'pEnableRoR', 'pEnableVRES', 'pEnableStorage', 'pEnablePowerImportExport'])

        # Transform to make it easier to access values
        dPower_Parameters = dPower_Parameters.drop(dPower_Parameters.columns[1:], axis=1)  # Drop all columns but "Value" (rest is just for information in the Excel)
        dPower_Parameters = dict({(parameter_name, parameter_value["Value"]) for parameter_name, parameter_value in dPower_Parameters.iterrows()})  # Transform into dictionary

        # Value adjustments
        dPower_Parameters["pMaxAngleDCOPF"] = dPower_Parameters["pMaxAngleDCOPF"] * np.pi / 180  # Convert angle from degrees to radians
        dPower_Parameters["pSBase"] *= 1e-3
        dPower_Parameters["pENSCost"] *= 1e-3
        dPower_Parameters["pLOLCost"] *= 1e-3

        return dPower_Parameters

    @staticmethod
    def yesNo_to_bool(df: pd.DataFrame, columns_to_be_changed: list[str]):
        for column in columns_to_be_changed:
            match df.loc[column, "Value"]:
                case "Yes":
                    df.loc[column, "Value"] = 1
                case "No":
                    df.loc[column, "Value"] = 0
                case _:
                    raise ValueError(f"Value for {column} must be either 'Yes' or 'No'.")
        return df

    def get_dPower_RoR(self):
        dPower_RoR = self.read_generator_data(self.data_folder + self.power_ror_file)

        dPower_RoR['InvestCostEUR'] = dPower_RoR['MaxProd'] * 1e-3 * (dPower_RoR['InvestCostPerMW'] * 1e-3 + dPower_RoR['InvestCostPerMWh'] * 1e-3 * dPower_RoR['Ene2PowRatio'])
        dPower_RoR['MaxProd'] *= 1e-3

        # If column 'scenario' is not present, add it
        if 'scenario' not in dPower_RoR.columns:
            dPower_RoR['scenario'] = 'ScenarioA'  # TODO: Fill this dynamically, once the Excel file is updated
        return dPower_RoR

    def get_dPower_Storage(self):
        dPower_Storage = self.read_generator_data(self.data_folder + self.power_storage_file)
        dPower_Storage['pOMVarCostEUR'] = dPower_Storage['OMVarCost'] * 1e-3
        dPower_Storage['IniReserve'] = dPower_Storage['IniReserve'].fillna(0)
        dPower_Storage['MinReserve'] = dPower_Storage['MinReserve'].fillna(0)
        dPower_Storage['MinProd'] = dPower_Storage["MinProd"].fillna(0)
        dPower_Storage['InvestCostEUR'] = dPower_Storage['MaxProd'] * 1e-3 * (dPower_Storage['InvestCostPerMW'] * 1e-3 + dPower_Storage['InvestCostPerMWh'] * 1e-3 * dPower_Storage['Ene2PowRatio'])
        dPower_Storage['MaxProd'] *= 1e-3
        dPower_Storage['MaxCons'] *= 1e-3

        # If column 'scenario' is not present, add it
        if 'scenario' not in dPower_Storage.columns:
            dPower_Storage['scenario'] = 'ScenarioA'  # TODO: Fill this dynamically, once the Excel file is updated
        return dPower_Storage

    def get_dPower_Inflows(self):
        dPower_Inflows = pd.read_excel(self.data_folder + self.power_inflows_file, skiprows=[0, 1, 3, 4, 5])
        dPower_Inflows = dPower_Inflows.drop(dPower_Inflows.columns[0], axis=1)
        dPower_Inflows = dPower_Inflows.rename(columns={dPower_Inflows.columns[0]: "rp", dPower_Inflows.columns[1]: "g"})
        dPower_Inflows = dPower_Inflows.melt(id_vars=['rp', 'g'], var_name='k', value_name='Inflow')
        dPower_Inflows = dPower_Inflows.set_index(['rp', 'g', 'k'])

        dPower_Inflows['scenario'] = 'ScenarioA'  # TODO: Fill this dynamically, once the Excel file is updated
        return dPower_Inflows

    def get_dPower_ImpExpHubs(self):
        dPower_ImpExpHubs = pd.read_excel(self.data_folder + self.power_impexphubs_file, skiprows=[0, 1, 3, 4, 5])
        dPower_ImpExpHubs = dPower_ImpExpHubs.drop(dPower_ImpExpHubs.columns[0], axis=1)
        dPower_ImpExpHubs = dPower_ImpExpHubs.set_index(['hub', 'i'])

        # Validate that all values for "Import Type" and "Export Type" == [Imp/ExpFix or Imp/ExpMax]
        errors = dPower_ImpExpHubs[~dPower_ImpExpHubs['Import Type'].isin(['ImpFix', 'ImpMax'])]
        if len(errors) > 0:
            raise ValueError(f"'Import Type' must be 'ImpFix' or 'ImpMax'. Please check: \n{errors}\n")
        errors = dPower_ImpExpHubs[~dPower_ImpExpHubs['Export Type'].isin(['ExpFix', 'ExpMax'])]
        if len(errors) > 0:
            raise ValueError(f"'Export Type' must be 'ExpFix' or 'ExpMax'. Please check: \n{errors}\n")

        # Validate that for each hub, all connections have the same Import Type and Export Type
        errors = dPower_ImpExpHubs.groupby('hub').agg({'Import Type': 'nunique', 'Export Type': 'nunique'})
        errors = errors[(errors['Import Type'] > 1) | (errors['Export Type'] > 1)]
        if len(errors) > 0:
            raise ValueError(f"Each hub must have the same Import Type (Fix or Max) and the same Export Type (Fix or Max) for each connection. Please check: \n{errors.index}\n")

        # Adjust values
        dPower_ImpExpHubs["Pmax Import"] *= 1e-3
        dPower_ImpExpHubs["Pmax Export"] *= 1e-3

        # If column 'scenario' is not present, add it
        if 'scenario' not in dPower_ImpExpHubs.columns:
            dPower_ImpExpHubs['scenario'] = 'ScenarioA'  # TODO: Fill this dynamically, once the Excel file is updated

        return dPower_ImpExpHubs

    def get_dPower_ImpExpProfiles(self):
        with warnings.catch_warnings(action="ignore", category=UserWarning):  # Otherwise there is a warning regarding data validation in the Excel-File (see https://stackoverflow.com/questions/53965596/python-3-openpyxl-userwarning-data-validation-extension-not-supported)
            dPower_ImpExpProfiles = pd.read_excel(self.data_folder + self.power_impexpprofiles_file, skiprows=[0, 1, 3, 4, 5], sheet_name='Power ImpExpProfiles')
        dPower_ImpExpProfiles = dPower_ImpExpProfiles.drop(dPower_ImpExpProfiles.columns[0], axis=1)
        dPower_ImpExpProfiles = dPower_ImpExpProfiles.melt(id_vars=['hub', 'rp', 'Type'], var_name='k', value_name='Value')

        # Validate that each multiindex is only present once
        dPower_ImpExpProfiles = dPower_ImpExpProfiles.set_index(['hub', 'rp', 'k', 'Type'])
        if not dPower_ImpExpProfiles.index.is_unique:
            raise ValueError(f"Indices for Imp-/Export values must be unique (i.e., no two entries for the same hub, rp, Type and k). Please check these indices: {dPower_ImpExpProfiles.index[dPower_ImpExpProfiles.index.duplicated(keep=False)]}")

        # Validate that all values for "Type" == [ImpExp, Price]
        dPower_ImpExpProfiles = dPower_ImpExpProfiles.reset_index().set_index(['hub', 'rp', 'k'])
        errors = dPower_ImpExpProfiles[~dPower_ImpExpProfiles['Type'].isin(['ImpExp', 'Price'])]
        if len(errors) > 0:
            raise ValueError(f"'Type' must be 'ImpExp' or 'Price'. Please check: \n{errors}\n")

        # Create combined table (with one row for each hub, rp and k)
        dPower_ImpExpProfiles = dPower_ImpExpProfiles.pivot(columns="Type", values="Value")
        dPower_ImpExpProfiles.columns.name = None  # Fix name of columns/indices (which are altered through pivot)

        # Adjust values
        dPower_ImpExpProfiles["ImpExp"] *= 1e-3

        # Check that Pmax of ImpExpConnections can handle the maximum import and export (for those connections that are ImpFix or ExpFix)
        max_import = dPower_ImpExpProfiles[dPower_ImpExpProfiles["ImpExp"] >= 0]["ImpExp"].groupby("hub").max()
        max_export = -dPower_ImpExpProfiles[dPower_ImpExpProfiles["ImpExp"] <= 0]["ImpExp"].groupby("hub").min()

        pmax_sum_by_hub = self.dPower_ImpExpHubs.groupby('hub').agg({'Pmax Import': 'sum', 'Pmax Export': 'sum', 'Import Type': 'first', 'Export Type': 'first'})
        import_violations = max_import[(max_import > pmax_sum_by_hub['Pmax Import']) & (pmax_sum_by_hub['Import Type'] == 'ImpFix')]
        export_violations = max_export[(max_export > pmax_sum_by_hub['Pmax Export']) & (pmax_sum_by_hub['Export Type'] == 'ExpFix')]

        if not import_violations.empty:
            error_information = pd.concat([import_violations, pmax_sum_by_hub['Pmax Import']], axis=1)  # Concat Pmax information and maximum import
            error_information = error_information[error_information["ImpExp"].notna()]  # Only show rows where there is a violation
            error_information = error_information.rename(columns={"ImpExp": "Max Import from Profiles", "Pmax Import": "Sum of Pmax Import from Hub Definition"})  # Rename columns for readability
            error_information *= 1e3  # Convert back to input format
            raise ValueError(f"At least one hub has ImpFix imports which exceed the sum of Pmax of all connections. Please check: \n{error_information}\n")

        if not export_violations.empty:
            error_information = pd.concat([export_violations, pmax_sum_by_hub['Pmax Export']], axis=1)  # Concat Pmax information and maximum export
            error_information = error_information[error_information["ImpExp"].notna()]  # Only show rows where there is a violation
            error_information = error_information.rename(columns={"ImpExp": "Max Export from Profiles", "Pmax Export": "Sum of Pmax Export from Hub Definition"})  # Rename columns for readability
            error_information *= 1e3  # Convert back to input format
            raise ValueError(f"At least one hub has ExpFix exports which exceed the sum of Pmax of all connections. Please check: \n{error_information}\n")

        # If column 'scenario' is not present, add it
        if 'scenario' not in dPower_ImpExpProfiles.columns:
            dPower_ImpExpProfiles['scenario'] = "ScenarioA"  # TODO: Fill this dynamically, once the Excel file is updated

        return dPower_ImpExpProfiles

    @staticmethod
    def get_connected_buses(connection_matrix, bus: str):
        connected_buses = []
        stack = [bus]
        while stack:
            current_bus = stack.pop()
            connected_buses.append(current_bus)

            connected_to_current_bus = [multiindex[0] for multiindex in connection_matrix.loc[current_bus][connection_matrix.loc[current_bus] == True].index.tolist()]
            for node in connected_to_current_bus:
                if node not in connected_buses and node not in stack:
                    stack.append(node)

        connected_buses.sort()
        return connected_buses

    def merge_single_node_buses(self):
        # Create a connection matrix
        connectionMatrix = pd.DataFrame(index=self.dPower_BusInfo.index, columns=[self.dPower_BusInfo.index], data=False)

        for index, entry in self.dPower_Network.iterrows():
            if entry["pTecRepr"] == "SN":
                connectionMatrix.loc[index] = True
                connectionMatrix.loc[index[1], index[0]] = True

        merged_buses = set()  # Set of buses that have been merged already

        for index, entry in connectionMatrix.iterrows():
            if index in merged_buses or entry[entry == True].empty:  # Skip if bus has already been merged or has no connections
                continue

            connected_buses = self.get_connected_buses(connectionMatrix, str(index))

            for bus in connected_buses:
                merged_buses.add(bus)

            new_bus_name = "merged-" + "-".join(connected_buses)

            ### Adapt dPower_BusInfo
            dPower_BusInfo_entry = self.dPower_BusInfo.loc[connected_buses]  # Entry for the new bus
            zoneOfInterest = 1 if any(dPower_BusInfo_entry['zoi'] == 1) else 0
            aggregation_methods_for_columns = {
                # 'System': 'max',
                # 'BaseVolt': 'mean',
                # 'maxVolt': 'max',
                # 'minVolt': 'min',
                # 'Bs': 'mean',
                # 'Gs': 'mean',
                # 'PowerFactor': 'mean',
                'YearCom': 'mean',
                'YearDecom': 'mean',
                'lat': 'mean',
                'long': 'mean'
            }
            dPower_BusInfo_entry = dPower_BusInfo_entry.agg(aggregation_methods_for_columns)
            dPower_BusInfo_entry['zoi'] = zoneOfInterest
            dPower_BusInfo_entry = dPower_BusInfo_entry.to_frame().T
            dPower_BusInfo_entry.index = [new_bus_name]

            self.dPower_BusInfo = self.dPower_BusInfo.drop(connected_buses)
            with warnings.catch_warnings():  # Suppressing FutureWarning because some entries might include NaN values
                warnings.simplefilter(action='ignore', category=FutureWarning)
                self.dPower_BusInfo = pd.concat([self.dPower_BusInfo, dPower_BusInfo_entry])

            ### Adapt dPower_Network
            self.dPower_Network = self.dPower_Network.reset_index()
            rows_to_drop = []
            for i, row in self.dPower_Network.iterrows():
                if row['i'] in connected_buses and row['j'] in connected_buses:
                    rows_to_drop.append(i)
                elif row['i'] in connected_buses:
                    row['i'] = new_bus_name
                    self.dPower_Network.iloc[i] = row
                elif row['j'] in connected_buses:
                    row['j'] = new_bus_name
                    self.dPower_Network.iloc[i] = row
            self.dPower_Network = self.dPower_Network.drop(rows_to_drop)

            # Always put new_bus_name to 'j' (handles case where e.g. 2->3 and 4->2 would lead to 2->34 and 34->2 (because 3 and 4 are merged))
            for i, row in self.dPower_Network.iterrows():
                if row['i'] == new_bus_name:
                    row['i'] = row['j']
                    row['j'] = new_bus_name
                    self.dPower_Network.loc[i] = row

            # Handle case where e.g. 2->3 and 2->4 would lead to 2->34 and 2->34 (because 3 and 4 are merged); also incl. handling 2->3 and 4->2
            self.dPower_Network['Technical Representation'] = self.dPower_Network.groupby(['i', 'j'])['Technical Representation'].transform(lambda series: 'DC-OPF' if 'DC-OPF' in series.values else series.iloc[0])
            aggregation_methods_for_columns = {
                # 'Circuit ID': 'first',
                # 'InService': 'max',
                # 'R': 'mean',
                'X': lambda x: x.map(lambda a: 1 / a).sum() ** -1,  # Formula: 1/X = sum((i,j), 1/Xij)) (e.g., 1/X = 1/Xij_1 +1/Xij_2 + 1/Xij_3...)
                # 'Bc': 'mean',
                # 'TapAngle': 'mean',
                # 'TapRatio': 'mean',
                'Pmax': lambda x: x.min() * x.count(),  # Number of lines times the minimum Pmax for new Pmax of the merged lines TODO: Calculate this based on more complex method (flow is relative to R, talk to Benjamin)
                # 'FixedCost': 'mean',
                # 'FxChargeRate': 'mean',
                'Technical Representation': 'first',
                'LineID': 'first',
                'YearCom': 'mean',
                'YearDecom': 'mean'
            }
            self.dPower_Network = self.dPower_Network.groupby(['i', 'j']).agg(aggregation_methods_for_columns)

            ### Adapt dPower_ThermalGen
            for i, row in self.dPower_ThermalGen.iterrows():
                if row['i'] in connected_buses:
                    row['i'] = new_bus_name
                    self.dPower_ThermalGen.loc[i] = row

            # Adapt dPower_RoR
            for i, row in self.dPower_RoR.iterrows():
                if row['i'] in connected_buses:
                    row['i'] = new_bus_name
                    self.dPower_RoR.loc[i] = row

            # Adapt dPower_VRES
            for i, row in self.dPower_VRES.iterrows():
                if row['i'] in connected_buses:
                    row['i'] = new_bus_name
                    self.dPower_VRES.loc[i] = row

            # Adapt dPower_Storage
            for i, row in self.dPower_Storage.iterrows():
                if row['i'] in connected_buses:
                    row['i'] = new_bus_name
                    self.dPower_Storage.loc[i] = row

            # Adapt dPower_Demand
            self.dPower_Demand = self.dPower_Demand.reset_index()
            for i, row in self.dPower_Demand.iterrows():
                if row['i'] in connected_buses:
                    row['i'] = new_bus_name
                    self.dPower_Demand.loc[i] = row
            self.dPower_Demand = self.dPower_Demand.groupby(['rp', 'i', 'k']).sum()

            # Adapt dPower_VRESProfiles
            self.dPower_VRESProfiles = self.dPower_VRESProfiles.reset_index()
            for i, row in self.dPower_VRESProfiles.iterrows():
                if row['i'] in connected_buses:
                    row['i'] = new_bus_name
                    self.dPower_VRESProfiles.loc[i] = row

            self.dPower_VRESProfiles = self.dPower_VRESProfiles.groupby(['rp', 'i', 'k', 'tec']).mean()  # TODO: Aggregate using more complex method (capacity * productionCapacity * ... * / Total Production Capacity)
            self.dPower_VRESProfiles.sort_index(inplace=True)

    # Function to read generator data
    @staticmethod
    def read_generator_data(file_path):
        d_generator = pd.read_excel(file_path, skiprows=[0, 1, 3, 4, 5])
        d_generator = d_generator.drop(d_generator.columns[0], axis=1)
        d_generator = d_generator[(d_generator["ExisUnits"] > 0) | (d_generator["EnableInvest"] > 0)]  # Filter out all generators that are not existing and not investable
        d_generator = d_generator.rename(columns={d_generator.columns[0]: "g", d_generator.columns[1]: "tec", d_generator.columns[2]: "i"})
        d_generator = d_generator.set_index('g')
        return d_generator

    # Create transition matrix from Hindex
    def get_rpTransitionMatrices(self):
        rps = sorted(self.dPower_Hindex.index.get_level_values('rp').unique().tolist())
        ks = sorted(self.dPower_Hindex.index.get_level_values('k').unique().tolist())
        rpTransitionMatrixAbsolute = pd.DataFrame(0, index=rps, columns=rps)  # Initialize with zeros

        # Reduce rps in hindex to only include one rp per row (e.g., if it's 24 hours per rp, only take hours 0, 24, 48, ...)
        hindex_rps = self.dPower_Hindex.index.get_level_values('rp').tolist()[::len(ks)]

        # Iterate through rps in hindex
        previous_rp = hindex_rps[-1]  # Initialize with last rp to make it circular
        for rp in hindex_rps:
            rpTransitionMatrixAbsolute.at[previous_rp, rp] += 1
            previous_rp = rp

        # Calculate relative transition matrix (nerd info: for the sum, the axis is irrelevant, as there are the same number of transitions to an rp as there are transitions from an rp away. For the division however, the axis matters)
        rpTransitionMatrixRelativeTo = rpTransitionMatrixAbsolute.div(rpTransitionMatrixAbsolute.sum(axis=1), axis=0)  # Sum of probabilities is 1 for r -> all others
        rpTransitionMatrixRelativeFrom = rpTransitionMatrixAbsolute.div(rpTransitionMatrixAbsolute.sum(axis=0), axis=1)  # Sum of probabilities is 1 for all others -> r
        return rpTransitionMatrixAbsolute, rpTransitionMatrixRelativeTo, rpTransitionMatrixRelativeFrom

    def to_full_hourly_model(self, inplace: bool) -> Optional['CaseStudy']:
        """
        Transforms the given `CaseStudy` with representative periods into a full hourly model by adjusting demand,
        VRES profiles, Hindex, and weights data. Can update in place if `inplace` is set to `True`,
        or return a new `CaseStudy` instance if `inplace` is `False`. The adjustments align the data
        to represent hourly indices and corresponding weights.

        :param inplace: If `True`, modifies the given instance. If `False`, returns a new `CaseStudy` instance.
        :return: Adjusted `CaseStudy` instance if `inplace` is `False`, otherwise `None`.
        """
        caseStudy = self.copy() if not inplace else self

        # Adjust Demand
        adjusted_demand = []
        for i, _ in caseStudy.dPower_BusInfo.iterrows():
            for h, row in caseStudy.dPower_Hindex.iterrows():
                adjusted_demand.append(["rp01", h[0].replace("h", "k"), i, caseStudy.dPower_Demand.loc[(h[1], h[2], i), "value"]])

        caseStudy.dPower_Demand = pd.DataFrame(adjusted_demand, columns=["rp", "k", "i", "value"])
        caseStudy.dPower_Demand = caseStudy.dPower_Demand.set_index(["rp", "k", "i"])

        # Adjust VRESProfiles
        if hasattr(caseStudy, "dPower_VRESProfiles"):
            adjusted_vresprofiles = []
            caseStudy.dPower_VRESProfiles.sort_index(inplace=True)
            for g in caseStudy.dPower_VRESProfiles.index.get_level_values('g').unique().tolist():
                if len(caseStudy.dPower_VRESProfiles.loc[:, :, g]) > 0:  # Check if VRESProfiles has entries for g
                    for h, row in caseStudy.dPower_Hindex.iterrows():
                        adjusted_vresprofiles.append(["rp01", h[0].replace("h", "k"), g, caseStudy.dPower_VRESProfiles.loc[(h[1], h[2], g), "value"]])

            caseStudy.dPower_VRESProfiles = pd.DataFrame(adjusted_vresprofiles, columns=["rp", "k", "g", "value"])
            caseStudy.dPower_VRESProfiles = caseStudy.dPower_VRESProfiles.set_index(["rp", "k", "g"])

        # Adjust Hindex
        caseStudy.dPower_Hindex = caseStudy.dPower_Hindex.reset_index()
        for i, row in caseStudy.dPower_Hindex.iterrows():
            caseStudy.dPower_Hindex.loc[i] = f"h{i + 1:0>4}", f"rp01", f"k{i + 1:0>4}", None, None, None, "ScenarioA"
        caseStudy.dPower_Hindex = caseStudy.dPower_Hindex.set_index(["p", "rp", "k"])

        # Adjust WeightsK
        caseStudy.dPower_WeightsK = caseStudy.dPower_WeightsK.reset_index()
        caseStudy.dPower_WeightsK = caseStudy.dPower_WeightsK.drop(caseStudy.dPower_WeightsK.index)
        for i in range(len(caseStudy.dPower_Hindex)):
            caseStudy.dPower_WeightsK.loc[i] = f"k{i + 1:0>4}", None, 1, None, None, "ScenarioA"
        caseStudy.dPower_WeightsK = caseStudy.dPower_WeightsK.set_index("k")

        # Adjust WeightsRP
        caseStudy.dPower_WeightsRP = caseStudy.dPower_WeightsRP.drop(caseStudy.dPower_WeightsRP.index)
        caseStudy.dPower_WeightsRP.loc["rp01"] = 1

        if not inplace:
            return caseStudy
        else:
            return None

    def _filter_dataframe(self, df_name: str, scenario_name: str) -> None:
        """
        Filters the dataframe with the given name to only include the scenario with the given name.
        :param df_name: The name of the dataframe to filter.
        :param scenario_name: The name of the scenario to filter for.
        :return: None
        """
        if not hasattr(self, df_name):
            raise ValueError(f"Dataframe '{df_name}' not found in the case study. Please check the input data.")
        df = getattr(self, df_name)

        filtered_df = df.loc[df['scenario'] == scenario_name]

        if len(df) > 0 and len(filtered_df) == 0:
            raise ValueError(f"Scenario '{scenario_name}' not found in '{df_name}'. Please check the input data.")

        setattr(self, df_name, filtered_df)

    def filter_scenario(self, scenario_name) -> Self:
        """
        Filters each (relevant) dataframe in the case study to only include the scenario with the given name.
        :param scenario_name: The name of the scenario to filter for.
        :return: Copy of the case study with the filtered dataframes.
        """
        caseStudy = self.copy()

        # dGlobal_Parameters is not filtered, as it is the same for all scenarios
        # dPower_Parameters is not filtered, as it is the same for all scenarios
        caseStudy._filter_dataframe("dPower_BusInfo", scenario_name)
        caseStudy._filter_dataframe("dPower_Network", scenario_name)
        caseStudy._filter_dataframe("dPower_Demand", scenario_name)
        caseStudy._filter_dataframe("dPower_WeightsRP", scenario_name)
        caseStudy._filter_dataframe("dPower_WeightsK", scenario_name)
        caseStudy._filter_dataframe("dPower_Hindex", scenario_name)

        if hasattr(caseStudy, "dPower_ThermalGen"):
            caseStudy._filter_dataframe("dPower_ThermalGen", scenario_name)
        if hasattr(caseStudy, "dPower_RoR") and len(caseStudy.dPower_RoR) > 0:
            caseStudy._filter_dataframe("dPower_RoR", scenario_name)
            caseStudy._filter_dataframe("dPower_Inflows", scenario_name)
        if hasattr(caseStudy, "dPower_VRES"):
            caseStudy._filter_dataframe("dPower_VRES", scenario_name)
            caseStudy._filter_dataframe("dPower_VRESProfiles", scenario_name)
        if hasattr(caseStudy, "dPower_Storage"):
            caseStudy._filter_dataframe("dPower_Storage", scenario_name)
        if hasattr(caseStudy, "dPower_ImpExpHubs") and caseStudy.dPower_ImpExpHubs is not None:
            caseStudy._filter_dataframe("dPower_ImpExpHubs", scenario_name)
            caseStudy._filter_dataframe("dPower_ImpExpProfiles", scenario_name)

        return caseStudy<|MERGE_RESOLUTION|>--- conflicted
+++ resolved
@@ -6,14 +6,10 @@
 import numpy as np
 import pandas as pd
 
-<<<<<<< HEAD
-from InOutModule import ExcelReader
-from InOutModule.printer import Printer
+import ExcelReader
+from printer import Printer
 
 printer = Printer.getInstance()
-=======
-import ExcelReader
->>>>>>> 9ad2d475
 
 
 class CaseStudy:
@@ -49,7 +45,6 @@
             self.dGlobal_Scenarios = dGlobal_Scenarios
         else:
             self.global_scenarios_file = global_scenarios_file
-<<<<<<< HEAD
             if not os.path.exists(self.example_folder + self.global_scenarios_file):
                 printer.warning(f"Executing without 'Global_Scenarios' (since no file was found at '{self.example_folder + self.global_scenarios_file}').")
 
@@ -59,9 +54,6 @@
                 self.dGlobal_Scenarios = dGlobal_Scenarios
             else:
                 self.dGlobal_Scenarios = ExcelReader.get_dGlobal_Scenarios(self.example_folder + self.global_scenarios_file)
-=======
-            self.dGlobal_Scenarios = ExcelReader.get_dGlobal_Scenarios(self.data_folder + self.global_scenarios_file)
->>>>>>> 9ad2d475
 
         if dPower_Parameters is not None:
             self.dPower_Parameters = dPower_Parameters
@@ -97,7 +89,6 @@
             self.dPower_WeightsRP = dPower_WeightsRP
         else:
             self.power_weightsrp_file = power_weightsrp_file
-<<<<<<< HEAD
 
             # Calculate dPower_WeightsRP from Hindex
             dPower_WeightsRPs = []
@@ -124,9 +115,6 @@
             else:  # Use calculated dPower_WeightsRP otherwise
                 printer.warning(f"Executing without 'Power_WeightsRP' (since no file was found at '{self.example_folder + self.power_weightsrp_file}').")
                 self.dPower_WeightsRP = dPower_WeightsRP
-=======
-            self.dPower_WeightsRP = ExcelReader.get_dPower_WeightsRP(self.data_folder + self.power_weightsrp_file)
->>>>>>> 9ad2d475
 
         if dPower_WeightsK is not None:
             self.dPower_WeightsK = dPower_WeightsK
@@ -134,15 +122,12 @@
             self.power_weightsk_file = power_weightsk_file
             self.dPower_WeightsK = ExcelReader.get_dPower_WeightsK(self.data_folder + self.power_weightsk_file)
 
-<<<<<<< HEAD
-=======
         if dPower_Hindex is not None:
             self.dPower_Hindex = dPower_Hindex
         else:
             self.power_hindex_file = power_hindex_file
             self.dPower_Hindex = ExcelReader.get_dPower_Hindex(self.data_folder + self.power_hindex_file)
 
->>>>>>> 9ad2d475
         self.rpTransitionMatrixAbsolute, self.rpTransitionMatrixRelativeTo, self.rpTransitionMatrixRelativeFrom = self.get_rpTransitionMatrices()
 
         if self.dPower_Parameters["pEnableThermalGen"]:
