import copy
import warnings
from typing import Optional, Self

import numpy as np
import pandas as pd

import ExcelReader


class CaseStudy:

    def __init__(self,
                 data_folder: str,
                 do_not_scale_units: bool = False,
                 do_not_merge_single_node_buses: bool = False,
                 global_parameters_file: str = "Global_Parameters.xlsx", dGlobal_Parameters: pd.DataFrame = None,
                 global_scenarios_file: str = "Global_Scenarios.xlsx", dGlobal_Scenarios: pd.DataFrame = None,
                 power_parameters_file: str = "Power_Parameters.xlsx", dPower_Parameters: pd.DataFrame = None,
                 power_businfo_file: str = "Power_BusInfo.xlsx", dPower_BusInfo: pd.DataFrame = None,
                 power_network_file: str = "Power_Network.xlsx", dPower_Network: pd.DataFrame = None,
                 power_thermalgen_file: str = "Power_ThermalGen.xlsx", dPower_ThermalGen: pd.DataFrame = None,
                 power_ror_file: str = "Power_RoR.xlsx", dPower_RoR: pd.DataFrame = None,
                 power_vres_file: str = "Power_VRES.xlsx", dPower_VRES: pd.DataFrame = None,
                 power_demand_file: str = "Power_Demand.xlsx", dPower_Demand: pd.DataFrame = None,
                 power_inflows_file: str = "Power_Inflows.xlsx", dPower_Inflows: pd.DataFrame = None,
                 power_vresprofiles_file: str = "Power_VRESProfiles.xlsx", dPower_VRESProfiles: pd.DataFrame = None,
                 power_storage_file: str = "Power_Storage.xlsx", dPower_Storage: pd.DataFrame = None,
                 power_weightsrp_file: str = "Power_WeightsRP.xlsx", dPower_WeightsRP: pd.DataFrame = None,
                 power_weightsk_file: str = "Power_WeightsK.xlsx", dPower_WeightsK: pd.DataFrame = None,
                 power_hindex_file: str = "Power_Hindex.xlsx", dPower_Hindex: pd.DataFrame = None,
                 power_impexphubs_file: str = "Power_ImpExpHubs.xlsx", dPower_ImpExpHubs: pd.DataFrame = None,
                 power_impexpprofiles_file: str = "Power_ImpExpProfiles.xlsx", dPower_ImpExpProfiles: pd.DataFrame = None):
        self.data_folder = data_folder if data_folder.endswith("/") else data_folder + "/"
        self.do_not_scale_units = do_not_scale_units
        self.do_not_merge_single_node_buses = do_not_merge_single_node_buses

        if dGlobal_Parameters is not None:
            self.dGlobal_Parameters = dGlobal_Parameters
        else:
            self.global_parameters_file = global_parameters_file
            self.dGlobal_Parameters = self.get_dGlobal_Parameters()

        if dGlobal_Scenarios is not None:
            self.dGlobal_Scenarios = dGlobal_Scenarios
        else:
            self.global_scenarios_file = global_scenarios_file
            self.dGlobal_Scenarios = ExcelReader.get_dGlobal_Scenarios(self.data_folder + self.global_scenarios_file)

        if dPower_Parameters is not None:
            self.dPower_Parameters = dPower_Parameters
        else:
            self.power_parameters_file = power_parameters_file
            self.dPower_Parameters = self.get_dPower_Parameters()

        if dPower_BusInfo is not None:
            self.dPower_BusInfo = dPower_BusInfo
        else:
            self.power_businfo_file = power_businfo_file
            self.dPower_BusInfo = ExcelReader.get_dPower_BusInfo(self.data_folder + self.power_businfo_file)

        if dPower_Network is not None:
            self.dPower_Network = dPower_Network
        else:
            self.power_network_file = power_network_file
            self.dPower_Network = ExcelReader.get_dPower_Network(self.data_folder + self.power_network_file)

        if dPower_Demand is not None:
            self.dPower_Demand = dPower_Demand
        else:
            self.power_demand_file = power_demand_file
            self.dPower_Demand = ExcelReader.get_dPower_Demand(self.data_folder + self.power_demand_file)

        if dPower_WeightsRP is not None:
            self.dPower_WeightsRP = dPower_WeightsRP
        else:
            self.power_weightsrp_file = power_weightsrp_file
            self.dPower_WeightsRP = ExcelReader.get_dPower_WeightsRP(self.data_folder + self.power_weightsrp_file)

        if dPower_WeightsK is not None:
            self.dPower_WeightsK = dPower_WeightsK
        else:
            self.power_weightsk_file = power_weightsk_file
            self.dPower_WeightsK = ExcelReader.get_dPower_WeightsK(self.data_folder + self.power_weightsk_file)

        if dPower_Hindex is not None:
            self.dPower_Hindex = dPower_Hindex
        else:
            self.power_hindex_file = power_hindex_file
            self.dPower_Hindex = ExcelReader.get_dPower_Hindex(self.data_folder + self.power_hindex_file)

        self.rpTransitionMatrixAbsolute, self.rpTransitionMatrixRelativeTo, self.rpTransitionMatrixRelativeFrom = self.get_rpTransitionMatrices()

        if self.dPower_Parameters["pEnableThermalGen"]:
            if dPower_ThermalGen is not None:
                self.dPower_ThermalGen = dPower_ThermalGen
            else:
                self.power_thermalgen_file = power_thermalgen_file
                self.dPower_ThermalGen = ExcelReader.get_dPower_ThermalGen(self.data_folder + self.power_thermalgen_file)

        if self.dPower_Parameters["pEnableRoR"]:
            if dPower_RoR is not None:
                self.dPower_RoR = dPower_RoR
            else:
                self.power_ror_file = power_ror_file
                self.dPower_RoR = self.get_dPower_RoR()

            if dPower_Inflows is not None:
                self.dPower_Inflows = dPower_Inflows
            else:
                self.power_inflows_file = power_inflows_file
                self.dPower_Inflows = self.get_dPower_Inflows()

        if self.dPower_Parameters["pEnableVRES"]:
            if dPower_VRES is not None:
                self.dPower_VRES = dPower_VRES
            else:
                self.power_vres_file = power_vres_file
                self.dPower_VRES = ExcelReader.get_dPower_VRES(self.data_folder + self.power_vres_file)

            if dPower_VRESProfiles is not None:
                self.dPower_VRESProfiles = dPower_VRESProfiles
            else:
                self.power_vresprofiles_file = power_vresprofiles_file
                self.dPower_VRESProfiles = ExcelReader.get_dPower_VRESProfiles(self.data_folder + self.power_vresprofiles_file)

        if self.dPower_Parameters["pEnableStorage"]:
            if dPower_Storage is not None:
                self.dPower_Storage = dPower_Storage
            else:
                self.power_storage_file = power_storage_file
                self.dPower_Storage = self.get_dPower_Storage()

        if self.dPower_Parameters["pEnablePowerImportExport"]:
            if dPower_ImpExpHubs is not None:
                self.dPower_ImpExpHubs = dPower_ImpExpHubs
            else:
                self.power_impexphubs_file = power_impexphubs_file
                self.dPower_ImpExpHubs = self.get_dPower_ImpExpHubs()

            if dPower_ImpExpProfiles is not None:
                self.dPower_ImpExpProfiles = dPower_ImpExpProfiles
            else:
                self.power_impexpprofiles_file = power_impexpprofiles_file
                self.dPower_ImpExpProfiles = self.get_dPower_ImpExpProfiles()
        else:
            self.dPower_ImpExpHubs = None
            self.dPower_ImpExpProfiles = None

        if not do_not_merge_single_node_buses:
            self.merge_single_node_buses()

        self.power_scaling_factor = self.dGlobal_Parameters["pPowerScalingFactor"]
        self.cost_scaling_factor = self.dGlobal_Parameters["pCostScalingFactor"]
        self.angle_to_rad_scaling_factor = np.pi / 180

        if not do_not_scale_units:
            self.scale_CaseStudy()

        # self.remove_scaling()

    def copy(self):
        return copy.deepcopy(self)

    def scale_CaseStudy(self):
        self.scale_dPower_Parameters()
        self.scale_dPower_Network()
        self.scale_dPower_Demand()

        if self.dPower_Parameters["pEnableThermalGen"]:
            self.scale_dPower_ThermalGen()

        if self.dPower_Parameters["pEnableRoR"]:
            self.scale_dPower_RoR()
            self.scale_dPower_Inflows()

        if self.dPower_Parameters["pEnableVRES"]:
            self.scale_dPower_VRES()

        if self.dPower_Parameters["pEnableStorage"]:
            self.scale_dPower_Storage()

        if self.dPower_Parameters["pEnablePowerImportExport"]:
            self.scale_dPower_ImpExpHubs()
            self.scale_dPower_ImpExpProfiles()

    def remove_scaling(self):
        self.power_scaling_factor = 1 / self.power_scaling_factor
        self.cost_scaling_factor = 1 / self.cost_scaling_factor
        self.angle_to_rad_scaling_factor = 1 / self.angle_to_rad_scaling_factor

        self.scale_CaseStudy()

        self.power_scaling_factor = 1 / self.power_scaling_factor
        self.cost_scaling_factor = 1 / self.cost_scaling_factor
        self.angle_to_rad_scaling_factor = 1 / self.angle_to_rad_scaling_factor

    def scale_dPower_Parameters(self):
        self.dPower_Parameters["pSBase"] *= self.power_scaling_factor
        self.dPower_Parameters["pENSCost"] *= self.cost_scaling_factor / self.power_scaling_factor
        self.dPower_Parameters["pLOLCost"] *= self.cost_scaling_factor / self.power_scaling_factor

        self.dPower_Parameters["pMaxAngleDCOPF"] *= self.angle_to_rad_scaling_factor  # Convert angle from degrees to radians

        # not implemented yet!?
        # if self.dPower_Parameters["pEnableCO2"]:
        #     self.dPower_Parameters["pCO2Cost"] *= self.cost_scaling_factor
        #     self.dPower_Parameters["pCO2Penalty"] *= self.cost_scaling_factor

    def scale_dPower_Network(self):
        self.dPower_Network["pInvestCost"] = self.dPower_Network["pInvestCost"].fillna(0)
        self.dPower_Network["pPmax"] *= self.power_scaling_factor

    def scale_dPower_Demand(self):
        self.dPower_Demand["value"] *= self.power_scaling_factor

    def scale_dPower_ThermalGen(self):
        self.dPower_ThermalGen = self.dPower_ThermalGen[self.dPower_ThermalGen["excl"].isnull()]  # Only keep rows that are not excluded (i.e., have no value in the "Excl." column)
        self.dPower_ThermalGen = self.dPower_ThermalGen[(self.dPower_ThermalGen["ExisUnits"] > 0) | (self.dPower_ThermalGen["EnableInvest"] > 0)]  # Filter out all generators that are not existing and not investable

        self.dPower_ThermalGen['EFOR'] = self.dPower_ThermalGen['EFOR'].fillna(0)  # Fill NaN values with 0 for EFOR
        self.dPower_ThermalGen['pSlopeVarCostEUR'] = (self.dPower_ThermalGen['OMVarCost'] + self.dPower_ThermalGen['FuelCost']) * (self.cost_scaling_factor / self.power_scaling_factor) / self.dPower_ThermalGen['Efficiency']
        # self.dPower_ThermalGen['pSlopeVarCostEUR'] = (self.dPower_ThermalGen['OMVarCost'] * 1e-3 + self.dPower_ThermalGen['FuelCost']) * 1e-3 / self.dPower_ThermalGen['Efficiency']

        self.dPower_ThermalGen['pInterVarCostEUR'] = self.dPower_ThermalGen['CommitConsumption'] * self.power_scaling_factor * self.dPower_ThermalGen['FuelCost'] * (self.cost_scaling_factor / self.power_scaling_factor)
        self.dPower_ThermalGen['pStartupCostEUR'] = self.dPower_ThermalGen['StartupConsumption'] * self.power_scaling_factor * self.dPower_ThermalGen['FuelCost'] * (self.cost_scaling_factor / self.power_scaling_factor)
        self.dPower_ThermalGen['MaxInvest'] = self.dPower_ThermalGen.apply(lambda x: 1 if x['EnableInvest'] == 1 and x['ExisUnits'] == 0 else 0, axis=1)
        self.dPower_ThermalGen['RampUp'] *= self.power_scaling_factor
        self.dPower_ThermalGen['RampDw'] *= self.power_scaling_factor
        self.dPower_ThermalGen['MaxProd'] *= self.power_scaling_factor * (1 - self.dPower_ThermalGen['EFOR'])
        self.dPower_ThermalGen['MinProd'] *= self.power_scaling_factor * (1 - self.dPower_ThermalGen['EFOR'])
        self.dPower_ThermalGen['InvestCostEUR'] = self.dPower_ThermalGen['InvestCost'] * (self.cost_scaling_factor / self.power_scaling_factor) * self.dPower_ThermalGen['MaxProd']  # InvestCost is scaled here, scaling of MaxProd happens above

        # Fill NaN values with 0 for MinUpTime and MinDownTime
        self.dPower_ThermalGen['MinUpTime'] = self.dPower_ThermalGen['MinUpTime'].fillna(0)
        self.dPower_ThermalGen['MinDownTime'] = self.dPower_ThermalGen['MinDownTime'].fillna(0)

        # Check that both MinUpTime and MinDownTime are integers and raise error if not
        if not self.dPower_ThermalGen.MinUpTime.dtype == np.int64:
            raise ValueError("MinUpTime must be an integer for all entries.")
        if not self.dPower_ThermalGen.MinDownTime.dtype == np.int64:
            raise ValueError("MinDownTime must be an integer for all entries.")
        self.dPower_ThermalGen['MinUpTime'] = self.dPower_ThermalGen['MinUpTime'].astype('int64')
        self.dPower_ThermalGen['MinDownTime'] = self.dPower_ThermalGen['MinDownTime'].astype('int64')

    def scale_dPower_RoR(self):
        self.dPower_RoR['InvestCostEUR'] = self.dPower_RoR['MaxProd'] * self.power_scaling_factor * (self.dPower_RoR['InvestCostPerMW'] + self.dPower_RoR['InvestCostPerMWh'] * self.dPower_RoR['Ene2PowRatio']) * (self.cost_scaling_factor / self.power_scaling_factor)
        self.dPower_RoR['MaxProd'] *= self.power_scaling_factor

    def scale_dPower_Inflows(self):
        self.dPower_Inflows["Inflow"] *= self.power_scaling_factor

    def scale_dPower_VRES(self):
        if "MinProd" not in self.dPower_VRES.columns:
            self.dPower_VRES['MinProd'] = 0

        self.dPower_VRES['InvestCostEUR'] = self.dPower_VRES['InvestCost'] * (self.cost_scaling_factor / self.power_scaling_factor) * self.dPower_VRES['MaxProd'] * self.power_scaling_factor
        self.dPower_VRES['MaxProd'] *= self.power_scaling_factor
        self.dPower_VRES['OMVarCost'] *= (self.cost_scaling_factor / self.power_scaling_factor)

    def scale_dPower_Storage(self):
        self.dPower_Storage['IniReserve'] = self.dPower_Storage['IniReserve'].fillna(0)
        self.dPower_Storage['MinReserve'] = self.dPower_Storage['MinReserve'].fillna(0)
        self.dPower_Storage['MinProd'] = self.dPower_Storage["MinProd"].fillna(0)
        self.dPower_Storage['pOMVarCostEUR'] = self.dPower_Storage['OMVarCost'] * (self.cost_scaling_factor / self.power_scaling_factor)
        self.dPower_Storage['InvestCostEUR'] = self.dPower_Storage['MaxProd'] * self.power_scaling_factor * (self.dPower_Storage['InvestCostPerMW'] + self.dPower_Storage['InvestCostPerMWh'] * self.dPower_Storage['Ene2PowRatio']) * (self.cost_scaling_factor / self.power_scaling_factor)
        self.dPower_Storage['MaxProd'] *= self.power_scaling_factor
        self.dPower_Storage['MaxCons'] *= self.power_scaling_factor

    def scale_dPower_ImpExpHubs(self):
        self.dPower_ImpExpHubs["Pmax Import"] *= self.power_scaling_factor
        self.dPower_ImpExpHubs["Pmax Export"] *= self.power_scaling_factor

    def scale_dPower_ImpExpProfiles(self):
        self.dPower_ImpExpProfiles["ImpExp"] *= self.power_scaling_factor

    def get_dGlobal_Parameters(self):
        dGlobal_Parameters = pd.read_excel(self.data_folder + self.global_parameters_file, skiprows=[0, 1])
        dGlobal_Parameters = dGlobal_Parameters.drop(dGlobal_Parameters.columns[0], axis=1)
        dGlobal_Parameters = dGlobal_Parameters.set_index('Sectors')

        self.yesNo_to_bool(dGlobal_Parameters, ['pEnablePower', 'pEnableGas', 'pEnableHeat', 'pEnableH2', 'pEnableRMIP'])

        # Transform to make it easier to access values
        dGlobal_Parameters = dGlobal_Parameters.drop(dGlobal_Parameters.columns[1:], axis=1)  # Drop all columns but "Value" (rest is just for information in the Excel)
        dGlobal_Parameters = dict({(parameter_name, parameter_value["Value"]) for parameter_name, parameter_value in dGlobal_Parameters.iterrows()})  # Transform into dictionary

        return dGlobal_Parameters

    def get_dPower_Parameters(self):
        dPower_Parameters = pd.read_excel(self.data_folder + self.power_parameters_file, skiprows=[0, 1])
        dPower_Parameters = dPower_Parameters.drop(dPower_Parameters.columns[0], axis=1)
        dPower_Parameters = dPower_Parameters.dropna(how="all")
        dPower_Parameters = dPower_Parameters.set_index('General')

        self.yesNo_to_bool(dPower_Parameters, ['pEnableChDisPower', 'pFixStInterResToIniReserve', 'pEnableSoftLineLoadLimits', 'pEnableThermalGen', 'pEnableRoR', 'pEnableVRES', 'pEnableStorage', 'pEnablePowerImportExport'])

        # Transform to make it easier to access values
        dPower_Parameters = dPower_Parameters.drop(dPower_Parameters.columns[1:], axis=1)  # Drop all columns but "Value" (rest is just for information in the Excel)
        dPower_Parameters = dict({(parameter_name, parameter_value["Value"]) for parameter_name, parameter_value in dPower_Parameters.iterrows()})  # Transform into dictionary

        return dPower_Parameters

    @staticmethod
    def yesNo_to_bool(df: pd.DataFrame, columns_to_be_changed: list[str]):
        for column in columns_to_be_changed:
            match df.loc[column, "Value"]:
                case "Yes":
                    df.loc[column, "Value"] = 1
                case "No":
                    df.loc[column, "Value"] = 0
                case _:
                    raise ValueError(f"Value for {column} must be either 'Yes' or 'No'.")
        return df

    def get_dPower_RoR(self):
        dPower_RoR = self.read_generator_data(self.data_folder + self.power_ror_file)

<<<<<<< HEAD
=======
        dPower_RoR['InvestCostEUR'] = dPower_RoR['MaxProd'] * 1e-3 * (dPower_RoR['InvestCostPerMW'] * 1e-3 + dPower_RoR['InvestCostPerMWh'] * 1e-3 * dPower_RoR['Ene2PowRatio'])
        dPower_RoR['MaxProd'] *= 1e-3

        # If column 'scenario' is not present, add it
        if 'scenario' not in dPower_RoR.columns:
            dPower_RoR['scenario'] = 'ScenarioA'  # TODO: Fill this dynamically, once the Excel file is updated
>>>>>>> fc58e30a
        return dPower_RoR

    def get_dPower_Storage(self):
        dPower_Storage = self.read_generator_data(self.data_folder + self.power_storage_file)
<<<<<<< HEAD

=======
        dPower_Storage['pOMVarCostEUR'] = dPower_Storage['OMVarCost'] * 1e-3
        dPower_Storage['IniReserve'] = dPower_Storage['IniReserve'].fillna(0)
        dPower_Storage['MinReserve'] = dPower_Storage['MinReserve'].fillna(0)
        dPower_Storage['MinProd'] = dPower_Storage["MinProd"].fillna(0)
        dPower_Storage['InvestCostEUR'] = dPower_Storage['MaxProd'] * 1e-3 * (dPower_Storage['InvestCostPerMW'] * 1e-3 + dPower_Storage['InvestCostPerMWh'] * 1e-3 * dPower_Storage['Ene2PowRatio'])
        dPower_Storage['MaxProd'] *= 1e-3
        dPower_Storage['MaxCons'] *= 1e-3

        # If column 'scenario' is not present, add it
        if 'scenario' not in dPower_Storage.columns:
            dPower_Storage['scenario'] = 'ScenarioA'  # TODO: Fill this dynamically, once the Excel file is updated
>>>>>>> fc58e30a
        return dPower_Storage

    def get_dPower_Inflows(self):
        dPower_Inflows = pd.read_excel(self.data_folder + self.power_inflows_file, skiprows=[0, 1, 3, 4, 5])
        dPower_Inflows = dPower_Inflows.drop(dPower_Inflows.columns[0], axis=1)
        dPower_Inflows = dPower_Inflows.rename(columns={dPower_Inflows.columns[0]: "rp", dPower_Inflows.columns[1]: "g"})
        dPower_Inflows = dPower_Inflows.melt(id_vars=['rp', 'g'], var_name='k', value_name='Inflow')
        dPower_Inflows = dPower_Inflows.set_index(['rp', 'g', 'k'])

        dPower_Inflows['scenario'] = 'ScenarioA'  # TODO: Fill this dynamically, once the Excel file is updated
        return dPower_Inflows

    def get_dPower_ImpExpHubs(self):
        dPower_ImpExpHubs = pd.read_excel(self.data_folder + self.power_impexphubs_file, skiprows=[0, 1, 3, 4, 5])
        dPower_ImpExpHubs = dPower_ImpExpHubs.drop(dPower_ImpExpHubs.columns[0], axis=1)
        dPower_ImpExpHubs = dPower_ImpExpHubs.set_index(['hub', 'i'])

        # Validate that all values for "Import Type" and "Export Type" == [Imp/ExpFix or Imp/ExpMax]
        errors = dPower_ImpExpHubs[~dPower_ImpExpHubs['Import Type'].isin(['ImpFix', 'ImpMax'])]
        if len(errors) > 0:
            raise ValueError(f"'Import Type' must be 'ImpFix' or 'ImpMax'. Please check: \n{errors}\n")
        errors = dPower_ImpExpHubs[~dPower_ImpExpHubs['Export Type'].isin(['ExpFix', 'ExpMax'])]
        if len(errors) > 0:
            raise ValueError(f"'Export Type' must be 'ExpFix' or 'ExpMax'. Please check: \n{errors}\n")

        # Validate that for each hub, all connections have the same Import Type and Export Type
        errors = dPower_ImpExpHubs.groupby('hub').agg({'Import Type': 'nunique', 'Export Type': 'nunique'})
        errors = errors[(errors['Import Type'] > 1) | (errors['Export Type'] > 1)]
        if len(errors) > 0:
            raise ValueError(f"Each hub must have the same Import Type (Fix or Max) and the same Export Type (Fix or Max) for each connection. Please check: \n{errors.index}\n")

<<<<<<< HEAD
=======
        # Adjust values
        dPower_ImpExpHubs["Pmax Import"] *= 1e-3
        dPower_ImpExpHubs["Pmax Export"] *= 1e-3

        # If column 'scenario' is not present, add it
        if 'scenario' not in dPower_ImpExpHubs.columns:
            dPower_ImpExpHubs['scenario'] = 'ScenarioA'  # TODO: Fill this dynamically, once the Excel file is updated

>>>>>>> fc58e30a
        return dPower_ImpExpHubs

    def get_dPower_ImpExpProfiles(self):
        with warnings.catch_warnings(action="ignore", category=UserWarning):  # Otherwise there is a warning regarding data validation in the Excel-File (see https://stackoverflow.com/questions/53965596/python-3-openpyxl-userwarning-data-validation-extension-not-supported)
            dPower_ImpExpProfiles = pd.read_excel(self.data_folder + self.power_impexpprofiles_file, skiprows=[0, 1, 3, 4, 5], sheet_name='Power ImpExpProfiles')
        dPower_ImpExpProfiles = dPower_ImpExpProfiles.drop(dPower_ImpExpProfiles.columns[0], axis=1)
        dPower_ImpExpProfiles = dPower_ImpExpProfiles.melt(id_vars=['hub', 'rp', 'Type'], var_name='k', value_name='Value')

        # Validate that each multiindex is only present once
        dPower_ImpExpProfiles = dPower_ImpExpProfiles.set_index(['hub', 'rp', 'k', 'Type'])
        if not dPower_ImpExpProfiles.index.is_unique:
            raise ValueError(f"Indices for Imp-/Export values must be unique (i.e., no two entries for the same hub, rp, Type and k). Please check these indices: {dPower_ImpExpProfiles.index[dPower_ImpExpProfiles.index.duplicated(keep=False)]}")

        # Validate that all values for "Type" == [ImpExp, Price]
        dPower_ImpExpProfiles = dPower_ImpExpProfiles.reset_index().set_index(['hub', 'rp', 'k'])
        errors = dPower_ImpExpProfiles[~dPower_ImpExpProfiles['Type'].isin(['ImpExp', 'Price'])]
        if len(errors) > 0:
            raise ValueError(f"'Type' must be 'ImpExp' or 'Price'. Please check: \n{errors}\n")

        # Create combined table (with one row for each hub, rp and k)
        dPower_ImpExpProfiles = dPower_ImpExpProfiles.pivot(columns="Type", values="Value")
        dPower_ImpExpProfiles.columns.name = None  # Fix name of columns/indices (which are altered through pivot)

        # Check that Pmax of ImpExpConnections can handle the maximum import and export (for those connections that are ImpFix or ExpFix)
        max_import = dPower_ImpExpProfiles[dPower_ImpExpProfiles["ImpExp"] >= 0]["ImpExp"].groupby("hub").max()
        max_export = -dPower_ImpExpProfiles[dPower_ImpExpProfiles["ImpExp"] <= 0]["ImpExp"].groupby("hub").min()

        pmax_sum_by_hub = self.dPower_ImpExpHubs.groupby('hub').agg({'Pmax Import': 'sum', 'Pmax Export': 'sum', 'Import Type': 'first', 'Export Type': 'first'})
        import_violations = max_import[(max_import > pmax_sum_by_hub['Pmax Import']) & (pmax_sum_by_hub['Import Type'] == 'ImpFix')]
        export_violations = max_export[(max_export > pmax_sum_by_hub['Pmax Export']) & (pmax_sum_by_hub['Export Type'] == 'ExpFix')]

        if not import_violations.empty:
            error_information = pd.concat([import_violations, pmax_sum_by_hub['Pmax Import']], axis=1)  # Concat Pmax information and maximum import
            error_information = error_information[error_information["ImpExp"].notna()]  # Only show rows where there is a violation
            error_information = error_information.rename(columns={"ImpExp": "Max Import from Profiles", "Pmax Import": "Sum of Pmax Import from Hub Definition"})  # Rename columns for readability
            raise ValueError(f"At least one hub has ImpFix imports which exceed the sum of Pmax of all connections. Please check: \n{error_information}\n")

        if not export_violations.empty:
            error_information = pd.concat([export_violations, pmax_sum_by_hub['Pmax Export']], axis=1)  # Concat Pmax information and maximum export
            error_information = error_information[error_information["ImpExp"].notna()]  # Only show rows where there is a violation
            error_information = error_information.rename(columns={"ImpExp": "Max Export from Profiles", "Pmax Export": "Sum of Pmax Export from Hub Definition"})  # Rename columns for readability
            raise ValueError(f"At least one hub has ExpFix exports which exceed the sum of Pmax of all connections. Please check: \n{error_information}\n")

        # If column 'scenario' is not present, add it
        if 'scenario' not in dPower_ImpExpProfiles.columns:
            dPower_ImpExpProfiles['scenario'] = "ScenarioA"  # TODO: Fill this dynamically, once the Excel file is updated

        return dPower_ImpExpProfiles

    @staticmethod
    def get_connected_buses(connection_matrix, bus: str):
        connected_buses = []
        stack = [bus]
        while stack:
            current_bus = stack.pop()
            connected_buses.append(current_bus)

            connected_to_current_bus = [multiindex[0] for multiindex in connection_matrix.loc[current_bus][connection_matrix.loc[current_bus] == True].index.tolist()]
            for node in connected_to_current_bus:
                if node not in connected_buses and node not in stack:
                    stack.append(node)

        connected_buses.sort()
        return connected_buses

    def merge_single_node_buses(self):
        # Create a connection matrix
        connectionMatrix = pd.DataFrame(index=self.dPower_BusInfo.index, columns=[self.dPower_BusInfo.index], data=False)

        for index, entry in self.dPower_Network.iterrows():
            if entry["pTecRepr"] == "SN":
                connectionMatrix.loc[index] = True
                connectionMatrix.loc[index[1], index[0]] = True

        merged_buses = set()  # Set of buses that have been merged already

        for index, entry in connectionMatrix.iterrows():
            if index in merged_buses or entry[entry == True].empty:  # Skip if bus has already been merged or has no connections
                continue

            connected_buses = self.get_connected_buses(connectionMatrix, str(index))

            for bus in connected_buses:
                merged_buses.add(bus)

            new_bus_name = "merged-" + "-".join(connected_buses)

            ### Adapt dPower_BusInfo
            dPower_BusInfo_entry = self.dPower_BusInfo.loc[connected_buses]  # Entry for the new bus
            zoneOfInterest = 1 if any(dPower_BusInfo_entry['zoi'] == 1) else 0
            aggregation_methods_for_columns = {
                # 'System': 'max',
                # 'BaseVolt': 'mean',
                # 'maxVolt': 'max',
                # 'minVolt': 'min',
                # 'Bs': 'mean',
                # 'Gs': 'mean',
                # 'PowerFactor': 'mean',
                'YearCom': 'mean',
                'YearDecom': 'mean',
                'lat': 'mean',
                'long': 'mean'
            }
            dPower_BusInfo_entry = dPower_BusInfo_entry.agg(aggregation_methods_for_columns)
            dPower_BusInfo_entry['zoi'] = zoneOfInterest
            dPower_BusInfo_entry = dPower_BusInfo_entry.to_frame().T
            dPower_BusInfo_entry.index = [new_bus_name]

            self.dPower_BusInfo = self.dPower_BusInfo.drop(connected_buses)
            with warnings.catch_warnings():  # Suppressing FutureWarning because some entries might include NaN values
                warnings.simplefilter(action='ignore', category=FutureWarning)
                self.dPower_BusInfo = pd.concat([self.dPower_BusInfo, dPower_BusInfo_entry])

            ### Adapt dPower_Network
            self.dPower_Network = self.dPower_Network.reset_index()
            rows_to_drop = []
            for i, row in self.dPower_Network.iterrows():
                if row['i'] in connected_buses and row['j'] in connected_buses:
                    rows_to_drop.append(i)
                elif row['i'] in connected_buses:
                    row['i'] = new_bus_name
                    self.dPower_Network.iloc[i] = row
                elif row['j'] in connected_buses:
                    row['j'] = new_bus_name
                    self.dPower_Network.iloc[i] = row
            self.dPower_Network = self.dPower_Network.drop(rows_to_drop)

            # Always put new_bus_name to 'j' (handles case where e.g. 2->3 and 4->2 would lead to 2->34 and 34->2 (because 3 and 4 are merged))
            for i, row in self.dPower_Network.iterrows():
                if row['i'] == new_bus_name:
                    row['i'] = row['j']
                    row['j'] = new_bus_name
                    self.dPower_Network.loc[i] = row

            # Handle case where e.g. 2->3 and 2->4 would lead to 2->34 and 2->34 (because 3 and 4 are merged); also incl. handling 2->3 and 4->2
            self.dPower_Network['Technical Representation'] = self.dPower_Network.groupby(['i', 'j'])['Technical Representation'].transform(lambda series: 'DC-OPF' if 'DC-OPF' in series.values else series.iloc[0])
            aggregation_methods_for_columns = {
                # 'Circuit ID': 'first',
                # 'InService': 'max',
                # 'R': 'mean',
                'X': lambda x: x.map(lambda a: 1 / a).sum() ** -1,  # Formula: 1/X = sum((i,j), 1/Xij)) (e.g., 1/X = 1/Xij_1 +1/Xij_2 + 1/Xij_3...)
                # 'Bc': 'mean',
                # 'TapAngle': 'mean',
                # 'TapRatio': 'mean',
                'Pmax': lambda x: x.min() * x.count(),  # Number of lines times the minimum Pmax for new Pmax of the merged lines TODO: Calculate this based on more complex method (flow is relative to R, talk to Benjamin)
                # 'FixedCost': 'mean',
                # 'FxChargeRate': 'mean',
                'Technical Representation': 'first',
                'LineID': 'first',
                'YearCom': 'mean',
                'YearDecom': 'mean'
            }
            self.dPower_Network = self.dPower_Network.groupby(['i', 'j']).agg(aggregation_methods_for_columns)

            ### Adapt dPower_ThermalGen
            for i, row in self.dPower_ThermalGen.iterrows():
                if row['i'] in connected_buses:
                    row['i'] = new_bus_name
                    self.dPower_ThermalGen.loc[i] = row

            # Adapt dPower_RoR
            for i, row in self.dPower_RoR.iterrows():
                if row['i'] in connected_buses:
                    row['i'] = new_bus_name
                    self.dPower_RoR.loc[i] = row

            # Adapt dPower_VRES
            for i, row in self.dPower_VRES.iterrows():
                if row['i'] in connected_buses:
                    row['i'] = new_bus_name
                    self.dPower_VRES.loc[i] = row

            # Adapt dPower_Storage
            for i, row in self.dPower_Storage.iterrows():
                if row['i'] in connected_buses:
                    row['i'] = new_bus_name
                    self.dPower_Storage.loc[i] = row

            # Adapt dPower_Demand
            self.dPower_Demand = self.dPower_Demand.reset_index()
            for i, row in self.dPower_Demand.iterrows():
                if row['i'] in connected_buses:
                    row['i'] = new_bus_name
                    self.dPower_Demand.loc[i] = row
            self.dPower_Demand = self.dPower_Demand.groupby(['rp', 'i', 'k']).sum()

            # Adapt dPower_VRESProfiles
            self.dPower_VRESProfiles = self.dPower_VRESProfiles.reset_index()
            for i, row in self.dPower_VRESProfiles.iterrows():
                if row['i'] in connected_buses:
                    row['i'] = new_bus_name
                    self.dPower_VRESProfiles.loc[i] = row

            self.dPower_VRESProfiles = self.dPower_VRESProfiles.groupby(['rp', 'i', 'k', 'tec']).mean()  # TODO: Aggregate using more complex method (capacity * productionCapacity * ... * / Total Production Capacity)
            self.dPower_VRESProfiles.sort_index(inplace=True)

    # Function to read generator data
    @staticmethod
    def read_generator_data(file_path):
        d_generator = pd.read_excel(file_path, skiprows=[0, 1, 3, 4, 5])
        d_generator = d_generator.drop(d_generator.columns[0], axis=1)
        d_generator = d_generator[(d_generator["ExisUnits"] > 0) | (d_generator["EnableInvest"] > 0)]  # Filter out all generators that are not existing and not investable
        d_generator = d_generator.rename(columns={d_generator.columns[0]: "g", d_generator.columns[1]: "tec", d_generator.columns[2]: "i"})
        d_generator = d_generator.set_index('g')
        return d_generator

    # Create transition matrix from Hindex
    def get_rpTransitionMatrices(self):
        rps = sorted(self.dPower_Hindex.index.get_level_values('rp').unique().tolist())
        ks = sorted(self.dPower_Hindex.index.get_level_values('k').unique().tolist())
        rpTransitionMatrixAbsolute = pd.DataFrame(0, index=rps, columns=rps)  # Initialize with zeros

        # Reduce rps in hindex to only include one rp per row (e.g., if it's 24 hours per rp, only take hours 0, 24, 48, ...)
        hindex_rps = self.dPower_Hindex.index.get_level_values('rp').tolist()[::len(ks)]

        # Iterate through rps in hindex
        previous_rp = hindex_rps[-1]  # Initialize with last rp to make it circular
        for rp in hindex_rps:
            rpTransitionMatrixAbsolute.at[previous_rp, rp] += 1
            previous_rp = rp

        # Calculate relative transition matrix (nerd info: for the sum, the axis is irrelevant, as there are the same number of transitions to an rp as there are transitions from an rp away. For the division however, the axis matters)
        rpTransitionMatrixRelativeTo = rpTransitionMatrixAbsolute.div(rpTransitionMatrixAbsolute.sum(axis=1), axis=0)  # Sum of probabilities is 1 for r -> all others
        rpTransitionMatrixRelativeFrom = rpTransitionMatrixAbsolute.div(rpTransitionMatrixAbsolute.sum(axis=0), axis=1)  # Sum of probabilities is 1 for all others -> r
        return rpTransitionMatrixAbsolute, rpTransitionMatrixRelativeTo, rpTransitionMatrixRelativeFrom

    def to_full_hourly_model(self, inplace: bool) -> Optional['CaseStudy']:
        """
        Transforms the given `CaseStudy` with representative periods into a full hourly model by adjusting demand,
        VRES profiles, Hindex, and weights data. Can update in place if `inplace` is set to `True`,
        or return a new `CaseStudy` instance if `inplace` is `False`. The adjustments align the data
        to represent hourly indices and corresponding weights.

        :param inplace: If `True`, modifies the given instance. If `False`, returns a new `CaseStudy` instance.
        :return: Adjusted `CaseStudy` instance if `inplace` is `False`, otherwise `None`.
        """
        caseStudy = self.copy() if not inplace else self

        # Adjust Demand
        adjusted_demand = []
        for i, _ in caseStudy.dPower_BusInfo.iterrows():
            for h, row in caseStudy.dPower_Hindex.iterrows():
                adjusted_demand.append(["rp01", h[0].replace("h", "k"), i, caseStudy.dPower_Demand.loc[(h[1], h[2], i), "Demand"]])

        caseStudy.dPower_Demand = pd.DataFrame(adjusted_demand, columns=["rp", "k", "i", "Demand"])
        caseStudy.dPower_Demand = caseStudy.dPower_Demand.set_index(["rp", "k", "i"])

        # Adjust VRESProfiles
        if hasattr(caseStudy, "dPower_VRESProfiles"):
            adjusted_vresprofiles = []
            caseStudy.dPower_VRESProfiles.sort_index(inplace=True)
            for g in caseStudy.dPower_VRESProfiles.index.get_level_values('g').unique().tolist():
                if len(caseStudy.dPower_VRESProfiles.loc[:, :, g]) > 0:  # Check if VRESProfiles has entries for g
                    for h, row in caseStudy.dPower_Hindex.iterrows():
                        adjusted_vresprofiles.append(["rp01", h[0].replace("h", "k"), g, caseStudy.dPower_VRESProfiles.loc[(h[1], h[2], g), "Capacity"]])

            caseStudy.dPower_VRESProfiles = pd.DataFrame(adjusted_vresprofiles, columns=["rp", "k", "g", "Capacity"])
            caseStudy.dPower_VRESProfiles = caseStudy.dPower_VRESProfiles.set_index(["rp", "k", "g"])

        # Adjust Hindex
        caseStudy.dPower_Hindex = caseStudy.dPower_Hindex.reset_index()
        for i, row in caseStudy.dPower_Hindex.iterrows():
            caseStudy.dPower_Hindex.loc[i] = f"h{i + 1:0>4}", f"rp01", f"k{i + 1:0>4}", None, None, None
        caseStudy.dPower_Hindex = caseStudy.dPower_Hindex.set_index(["p", "rp", "k"])

        # Adjust WeightsK
        caseStudy.dPower_WeightsK = caseStudy.dPower_WeightsK.reset_index()
        caseStudy.dPower_WeightsK = caseStudy.dPower_WeightsK.drop(caseStudy.dPower_WeightsK.index)
        for i in range(len(caseStudy.dPower_Hindex)):
            caseStudy.dPower_WeightsK.loc[i] = f"k{i + 1:0>4}", None, 1, None, None
        caseStudy.dPower_WeightsK = caseStudy.dPower_WeightsK.set_index("k")

        # Adjust WeightsRP
        caseStudy.dPower_WeightsRP = caseStudy.dPower_WeightsRP.drop(caseStudy.dPower_WeightsRP.index)
        caseStudy.dPower_WeightsRP.loc["rp01"] = 1

        if not inplace:
            return caseStudy
        else:
            return None

    def _filter_dataframe(self, df_name: str, scenario_name: str) -> None:
        """
        Filters the dataframe with the given name to only include the scenario with the given name.
        :param df_name: The name of the dataframe to filter.
        :param scenario_name: The name of the scenario to filter for.
        :return: None
        """
        if not hasattr(self, df_name):
            raise ValueError(f"Dataframe '{df_name}' not found in the case study. Please check the input data.")
        df = getattr(self, df_name)

        filtered_df = df.loc[df['scenario'] == scenario_name]

        if len(df) > 0 and len(filtered_df) == 0:
            raise ValueError(f"Scenario '{scenario_name}' not found in '{df_name}'. Please check the input data.")

        setattr(self, df_name, filtered_df)

    def filter_scenario(self, scenario_name) -> Self:
        """
        Filters each (relevant) dataframe in the case study to only include the scenario with the given name.
        :param scenario_name: The name of the scenario to filter for.
        :return: Copy of the case study with the filtered dataframes.
        """
        caseStudy = self.copy()

        # dGlobal_Parameters is not filtered, as it is the same for all scenarios
        # dPower_Parameters is not filtered, as it is the same for all scenarios
        caseStudy._filter_dataframe("dPower_BusInfo", scenario_name)
        caseStudy._filter_dataframe("dPower_Network", scenario_name)
        caseStudy._filter_dataframe("dPower_Demand", scenario_name)
        caseStudy._filter_dataframe("dPower_WeightsRP", scenario_name)
        caseStudy._filter_dataframe("dPower_WeightsK", scenario_name)
        caseStudy._filter_dataframe("dPower_Hindex", scenario_name)

        if hasattr(caseStudy, "dPower_ThermalGen"):
            caseStudy._filter_dataframe("dPower_ThermalGen", scenario_name)
        if hasattr(caseStudy, "dPower_RoR") and len(caseStudy.dPower_RoR) > 0:
            caseStudy._filter_dataframe("dPower_RoR", scenario_name)
            caseStudy._filter_dataframe("dPower_Inflows", scenario_name)
        if hasattr(caseStudy, "dPower_VRES"):
            caseStudy._filter_dataframe("dPower_VRES", scenario_name)
            caseStudy._filter_dataframe("dPower_VRESProfiles", scenario_name)
        if hasattr(caseStudy, "dPower_Storage"):
            caseStudy._filter_dataframe("dPower_Storage", scenario_name)
        if hasattr(caseStudy, "dPower_ImpExpHubs") and caseStudy.dPower_ImpExpHubs is not None:
            caseStudy._filter_dataframe("dPower_ImpExpHubs", scenario_name)
            caseStudy._filter_dataframe("dPower_ImpExpProfiles", scenario_name)

        return caseStudy<|MERGE_RESOLUTION|>--- conflicted
+++ resolved
@@ -316,34 +316,17 @@
     def get_dPower_RoR(self):
         dPower_RoR = self.read_generator_data(self.data_folder + self.power_ror_file)
 
-<<<<<<< HEAD
-=======
-        dPower_RoR['InvestCostEUR'] = dPower_RoR['MaxProd'] * 1e-3 * (dPower_RoR['InvestCostPerMW'] * 1e-3 + dPower_RoR['InvestCostPerMWh'] * 1e-3 * dPower_RoR['Ene2PowRatio'])
-        dPower_RoR['MaxProd'] *= 1e-3
-
         # If column 'scenario' is not present, add it
         if 'scenario' not in dPower_RoR.columns:
             dPower_RoR['scenario'] = 'ScenarioA'  # TODO: Fill this dynamically, once the Excel file is updated
->>>>>>> fc58e30a
         return dPower_RoR
 
     def get_dPower_Storage(self):
         dPower_Storage = self.read_generator_data(self.data_folder + self.power_storage_file)
-<<<<<<< HEAD
-
-=======
-        dPower_Storage['pOMVarCostEUR'] = dPower_Storage['OMVarCost'] * 1e-3
-        dPower_Storage['IniReserve'] = dPower_Storage['IniReserve'].fillna(0)
-        dPower_Storage['MinReserve'] = dPower_Storage['MinReserve'].fillna(0)
-        dPower_Storage['MinProd'] = dPower_Storage["MinProd"].fillna(0)
-        dPower_Storage['InvestCostEUR'] = dPower_Storage['MaxProd'] * 1e-3 * (dPower_Storage['InvestCostPerMW'] * 1e-3 + dPower_Storage['InvestCostPerMWh'] * 1e-3 * dPower_Storage['Ene2PowRatio'])
-        dPower_Storage['MaxProd'] *= 1e-3
-        dPower_Storage['MaxCons'] *= 1e-3
 
         # If column 'scenario' is not present, add it
         if 'scenario' not in dPower_Storage.columns:
             dPower_Storage['scenario'] = 'ScenarioA'  # TODO: Fill this dynamically, once the Excel file is updated
->>>>>>> fc58e30a
         return dPower_Storage
 
     def get_dPower_Inflows(self):
@@ -353,7 +336,9 @@
         dPower_Inflows = dPower_Inflows.melt(id_vars=['rp', 'g'], var_name='k', value_name='Inflow')
         dPower_Inflows = dPower_Inflows.set_index(['rp', 'g', 'k'])
 
-        dPower_Inflows['scenario'] = 'ScenarioA'  # TODO: Fill this dynamically, once the Excel file is updated
+        # If column 'scenario' is not present, add it
+        if 'scenario' not in dPower_Inflows.columns:
+            dPower_Inflows['scenario'] = 'ScenarioA'  # TODO: Fill this dynamically, once the Excel file is updated
         return dPower_Inflows
 
     def get_dPower_ImpExpHubs(self):
@@ -375,17 +360,9 @@
         if len(errors) > 0:
             raise ValueError(f"Each hub must have the same Import Type (Fix or Max) and the same Export Type (Fix or Max) for each connection. Please check: \n{errors.index}\n")
 
-<<<<<<< HEAD
-=======
-        # Adjust values
-        dPower_ImpExpHubs["Pmax Import"] *= 1e-3
-        dPower_ImpExpHubs["Pmax Export"] *= 1e-3
-
         # If column 'scenario' is not present, add it
         if 'scenario' not in dPower_ImpExpHubs.columns:
             dPower_ImpExpHubs['scenario'] = 'ScenarioA'  # TODO: Fill this dynamically, once the Excel file is updated
-
->>>>>>> fc58e30a
         return dPower_ImpExpHubs
 
     def get_dPower_ImpExpProfiles(self):
@@ -432,7 +409,6 @@
         # If column 'scenario' is not present, add it
         if 'scenario' not in dPower_ImpExpProfiles.columns:
             dPower_ImpExpProfiles['scenario'] = "ScenarioA"  # TODO: Fill this dynamically, once the Excel file is updated
-
         return dPower_ImpExpProfiles
 
     @staticmethod
