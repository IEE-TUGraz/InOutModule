import copy
import os
import warnings
from typing import Optional, Self

import numpy as np
import pandas as pd

import ExcelReader


class CaseStudy:

    def __init__(self,
                 data_folder: str,
                 do_not_scale_units: bool = False,
                 do_not_merge_single_node_buses: bool = False,
                 global_parameters_file: str = "Global_Parameters.xlsx", dGlobal_Parameters: pd.DataFrame = None,
                 global_scenarios_file: str = "Global_Scenarios.xlsx", dGlobal_Scenarios: pd.DataFrame = None,
                 power_parameters_file: str = "Power_Parameters.xlsx", dPower_Parameters: pd.DataFrame = None,
                 power_businfo_file: str = "Power_BusInfo.xlsx", dPower_BusInfo: pd.DataFrame = None,
                 power_network_file: str = "Power_Network.xlsx", dPower_Network: pd.DataFrame = None,
                 power_thermalgen_file: str = "Power_ThermalGen.xlsx", dPower_ThermalGen: pd.DataFrame = None,
                 power_vres_file: str = "Power_VRES.xlsx", dPower_VRES: pd.DataFrame = None,
                 power_demand_file: str = "Power_Demand.xlsx", dPower_Demand: pd.DataFrame = None,
                 power_inflows_file: str = "Power_Inflows.xlsx", dPower_Inflows: pd.DataFrame = None,
                 power_vresprofiles_file: str = "Power_VRESProfiles.xlsx", dPower_VRESProfiles: pd.DataFrame = None,
                 power_storage_file: str = "Power_Storage.xlsx", dPower_Storage: pd.DataFrame = None,
                 power_weightsrp_file: str = "Power_WeightsRP.xlsx", dPower_WeightsRP: pd.DataFrame = None,
                 power_weightsk_file: str = "Power_WeightsK.xlsx", dPower_WeightsK: pd.DataFrame = None,
                 power_hindex_file: str = "Power_Hindex.xlsx", dPower_Hindex: pd.DataFrame = None,
                 power_impexphubs_file: str = "Power_ImpExpHubs.xlsx", dPower_ImpExpHubs: pd.DataFrame = None,
                 power_impexpprofiles_file: str = "Power_ImpExpProfiles.xlsx", dPower_ImpExpProfiles: pd.DataFrame = None):
        self.data_folder = data_folder if data_folder.endswith("/") else data_folder + "/"
        self.do_not_scale_units = do_not_scale_units
        self.do_not_merge_single_node_buses = do_not_merge_single_node_buses

        if dGlobal_Parameters is not None:
            self.dGlobal_Parameters = dGlobal_Parameters
        else:
            self.global_parameters_file = global_parameters_file
            self.dGlobal_Parameters = self.get_dGlobal_Parameters()

        if dGlobal_Scenarios is not None:
            self.dGlobal_Scenarios = dGlobal_Scenarios
        else:
            self.global_scenarios_file = global_scenarios_file
            self.dGlobal_Scenarios = ExcelReader.get_Global_Scenarios(self.data_folder + self.global_scenarios_file)

        if dPower_Parameters is not None:
            self.dPower_Parameters = dPower_Parameters
        else:
            self.power_parameters_file = power_parameters_file
            self.dPower_Parameters = self.get_dPower_Parameters()

        if dPower_BusInfo is not None:
            self.dPower_BusInfo = dPower_BusInfo
        else:
            self.power_businfo_file = power_businfo_file
            self.dPower_BusInfo = ExcelReader.get_Power_BusInfo(self.data_folder + self.power_businfo_file)

        if dPower_Network is not None:
            self.dPower_Network = dPower_Network
        else:
            self.power_network_file = power_network_file
            self.dPower_Network = ExcelReader.get_Power_Network(self.data_folder + self.power_network_file)

        if dPower_Demand is not None:
            self.dPower_Demand = dPower_Demand
        else:
            self.power_demand_file = power_demand_file
            self.dPower_Demand = ExcelReader.get_Power_Demand(self.data_folder + self.power_demand_file)

        if dPower_WeightsRP is not None:
            self.dPower_WeightsRP = dPower_WeightsRP
        else:
            self.power_weightsrp_file = power_weightsrp_file
            self.dPower_WeightsRP = ExcelReader.get_Power_WeightsRP(self.data_folder + self.power_weightsrp_file)

        if dPower_WeightsK is not None:
            self.dPower_WeightsK = dPower_WeightsK
        else:
            self.power_weightsk_file = power_weightsk_file
            self.dPower_WeightsK = ExcelReader.get_Power_WeightsK(self.data_folder + self.power_weightsk_file)

        if dPower_Hindex is not None:
            self.dPower_Hindex = dPower_Hindex
        else:
            self.power_hindex_file = power_hindex_file
            self.dPower_Hindex = ExcelReader.get_Power_Hindex(self.data_folder + self.power_hindex_file)

        self.rpTransitionMatrixAbsolute, self.rpTransitionMatrixRelativeTo, self.rpTransitionMatrixRelativeFrom = self.get_rpTransitionMatrices()

        if self.dPower_Parameters["pEnableThermalGen"]:
            if dPower_ThermalGen is not None:
                self.dPower_ThermalGen = dPower_ThermalGen
            else:
                self.power_thermalgen_file = power_thermalgen_file
                self.dPower_ThermalGen = ExcelReader.get_Power_ThermalGen(self.data_folder + self.power_thermalgen_file)

        if self.dPower_Parameters["pEnableVRES"]:
            if dPower_VRES is not None:
                self.dPower_VRES = dPower_VRES
            else:
                self.power_vres_file = power_vres_file
                self.dPower_VRES = ExcelReader.get_Power_VRES(self.data_folder + self.power_vres_file)

            if dPower_VRESProfiles is not None:
                self.dPower_VRESProfiles = dPower_VRESProfiles
            elif os.path.isfile(self.data_folder + power_vresprofiles_file):
                self.power_vresprofiles_file = power_vresprofiles_file
                self.dPower_VRESProfiles = ExcelReader.get_Power_VRESProfiles(self.data_folder + self.power_vresprofiles_file)

        if self.dPower_Parameters["pEnableStorage"]:
            if dPower_Storage is not None:
                self.dPower_Storage = dPower_Storage
            else:
                self.power_storage_file = power_storage_file
                self.dPower_Storage = ExcelReader.get_Power_Storage(self.data_folder + self.power_storage_file)

        if self.dPower_Parameters["pEnableVRES"] or self.dPower_Parameters["pEnableStorage"]:
            if dPower_Inflows is not None:
                self.dPower_Inflows = dPower_Inflows
            elif os.path.isfile(self.data_folder + power_inflows_file):
                self.power_inflows_file = power_inflows_file
                self.dPower_Inflows = ExcelReader.get_Power_Inflows(self.data_folder + self.power_inflows_file)

        if self.dPower_Parameters["pEnablePowerImportExport"]:
            if dPower_ImpExpHubs is not None:
                self.dPower_ImpExpHubs = dPower_ImpExpHubs
            else:
                self.power_impexphubs_file = power_impexphubs_file
                self.dPower_ImpExpHubs = self.get_dPower_ImpExpHubs()

            if dPower_ImpExpProfiles is not None:
                self.dPower_ImpExpProfiles = dPower_ImpExpProfiles
            else:
                self.power_impexpprofiles_file = power_impexpprofiles_file
                self.dPower_ImpExpProfiles = self.get_dPower_ImpExpProfiles()
        else:
            self.dPower_ImpExpHubs = None
            self.dPower_ImpExpProfiles = None

        if not do_not_merge_single_node_buses:
            self.merge_single_node_buses()

        self.power_scaling_factor = self.dGlobal_Parameters["pPowerScalingFactor"]
        self.cost_scaling_factor = self.dGlobal_Parameters["pCostScalingFactor"]
        self.reactive_power_scaling_factor = 1e-3  # MVar to kVar conversion factor
        self.angle_to_rad_scaling_factor = np.pi / 180

        if not do_not_scale_units:
            self.scale_CaseStudy()

    def copy(self):
        return copy.deepcopy(self)

    def scale_CaseStudy(self):
        self.scale_dPower_Parameters()
        self.scale_dPower_Network()
        self.scale_dPower_Demand()

        if self.dPower_Parameters["pEnableThermalGen"]:
            self.scale_dPower_ThermalGen()

        if self.dPower_Inflows is not None:
            self.scale_dPower_Inflows()

        if self.dPower_Parameters["pEnableVRES"]:
            self.scale_dPower_VRES()

        if self.dPower_Parameters["pEnableStorage"]:
            self.scale_dPower_Storage()

        if self.dPower_Parameters["pEnablePowerImportExport"]:
            self.scale_dPower_ImpExpHubs()
            self.scale_dPower_ImpExpProfiles()

    def remove_scaling(self):
        self.power_scaling_factor = 1 / self.power_scaling_factor
        self.cost_scaling_factor = 1 / self.cost_scaling_factor
        self.angle_to_rad_scaling_factor = 1 / self.angle_to_rad_scaling_factor

        self.scale_CaseStudy()

        self.power_scaling_factor = 1 / self.power_scaling_factor
        self.cost_scaling_factor = 1 / self.cost_scaling_factor
        self.angle_to_rad_scaling_factor = 1 / self.angle_to_rad_scaling_factor

    def scale_dPower_Parameters(self):
        self.dPower_Parameters["pSBase"] *= self.power_scaling_factor
        self.dPower_Parameters["pENSCost"] *= self.cost_scaling_factor / self.power_scaling_factor
        self.dPower_Parameters["pLOLCost"] *= self.cost_scaling_factor / self.power_scaling_factor

        self.dPower_Parameters["pMaxAngleDCOPF"] *= self.angle_to_rad_scaling_factor  # Convert angle from degrees to radians

    def scale_dPower_Network(self):
        self.dPower_Network["pInvestCost"] = self.dPower_Network["pInvestCost"].fillna(0)
        self.dPower_Network["pPmax"] *= self.power_scaling_factor

    def scale_dPower_Demand(self):
        self.dPower_Demand["value"] *= self.power_scaling_factor

    def scale_dPower_ThermalGen(self):
        self.dPower_ThermalGen = self.dPower_ThermalGen[(self.dPower_ThermalGen["ExisUnits"] > 0) | (self.dPower_ThermalGen["EnableInvest"] > 0)]  # Filter out all generators that are not existing and not investable

        self.dPower_ThermalGen['EFOR'] = self.dPower_ThermalGen['EFOR'].fillna(0)  # Fill NaN values with 0 for EFOR

        # Only FuelCost is adjusted by efficiency (OMVarCost is not), then both are scaled by the cost_scaling_factor / power_scaling_factor
        self.dPower_ThermalGen['pSlopeVarCostEUR'] = (self.dPower_ThermalGen['OMVarCost'] + self.dPower_ThermalGen['FuelCost'] / self.dPower_ThermalGen['Efficiency']) * (self.cost_scaling_factor / self.power_scaling_factor)

        # Calculate interVar- and startup-costs in EUR, and then scale by cost_scaling_factor
        self.dPower_ThermalGen['pInterVarCostEUR'] = self.dPower_ThermalGen['CommitConsumption'] * self.dPower_ThermalGen['FuelCost'] * self.cost_scaling_factor
        self.dPower_ThermalGen['pStartupCostEUR'] = self.dPower_ThermalGen['StartupConsumption'] * self.dPower_ThermalGen['FuelCost'] * self.cost_scaling_factor

        self.dPower_ThermalGen['MaxInvest'] = self.dPower_ThermalGen.apply(lambda x: 1 if x['EnableInvest'] == 1 and x['ExisUnits'] == 0 else 0, axis=1)
        self.dPower_ThermalGen['RampUp'] *= self.power_scaling_factor
        self.dPower_ThermalGen['RampDw'] *= self.power_scaling_factor
        self.dPower_ThermalGen['MaxProd'] *= self.power_scaling_factor * (1 - self.dPower_ThermalGen['EFOR'])
        self.dPower_ThermalGen['MinProd'] *= self.power_scaling_factor * (1 - self.dPower_ThermalGen['EFOR'])
        self.dPower_ThermalGen['InvestCostEUR'] = self.dPower_ThermalGen['InvestCost'] * (self.cost_scaling_factor / self.power_scaling_factor) * self.dPower_ThermalGen['MaxProd']  # InvestCost is scaled here, scaling of MaxProd happens above

        # Fill NaN values with 0 for MinUpTime and MinDownTime
        self.dPower_ThermalGen['MinUpTime'] = self.dPower_ThermalGen['MinUpTime'].fillna(0)
        self.dPower_ThermalGen['MinDownTime'] = self.dPower_ThermalGen['MinDownTime'].fillna(0)

        # Check that both MinUpTime and MinDownTime are integers and raise error if not
        if not self.dPower_ThermalGen.MinUpTime.dtype == np.int64:
            raise ValueError("MinUpTime must be an integer for all entries.")
        if not self.dPower_ThermalGen.MinDownTime.dtype == np.int64:
            raise ValueError("MinDownTime must be an integer for all entries.")
        self.dPower_ThermalGen['MinUpTime'] = self.dPower_ThermalGen['MinUpTime'].astype('int64')
        self.dPower_ThermalGen['MinDownTime'] = self.dPower_ThermalGen['MinDownTime'].astype('int64')

        self.dPower_ThermalGen['Qmin'] = self.dPower_ThermalGen['Qmin'].fillna(0) * self.reactive_power_scaling_factor
        self.dPower_ThermalGen['Qmax'] = self.dPower_ThermalGen['Qmax'].fillna(0) * self.reactive_power_scaling_factor

    def scale_dPower_Inflows(self):
        self.dPower_Inflows["value"] *= self.power_scaling_factor

    def scale_dPower_VRES(self):
        self.dPower_VRES = self.dPower_VRES[(self.dPower_VRES["ExisUnits"] > 0) | ((self.dPower_VRES["EnableInvest"] > 0) & (self.dPower_VRES["MaxInvest"] > 0))]  # Filter out all generators that are not existing and not investable
        if "MinProd" not in self.dPower_VRES.columns:
            self.dPower_VRES['MinProd'] = 0

        self.dPower_VRES['InvestCostEUR'] = self.dPower_VRES['InvestCost'] * (self.cost_scaling_factor / self.power_scaling_factor) * self.dPower_VRES['MaxProd'] * self.power_scaling_factor
        self.dPower_VRES['MaxProd'] *= self.power_scaling_factor
        self.dPower_VRES['OMVarCost'] *= (self.cost_scaling_factor / self.power_scaling_factor)

        self.dPower_VRES['Qmin'] = self.dPower_VRES['Qmin'].fillna(0) * self.reactive_power_scaling_factor
        self.dPower_VRES['Qmax'] = self.dPower_VRES['Qmax'].fillna(0) * self.reactive_power_scaling_factor

    def scale_dPower_Storage(self):
        self.dPower_Storage = self.dPower_Storage[(self.dPower_Storage["ExisUnits"] > 0) | ((self.dPower_Storage["EnableInvest"] > 0) & (self.dPower_Storage["MaxInvest"] > 0))]  # Filter out all generators that are not existing and not investable
        self.dPower_Storage['IniReserve'] = self.dPower_Storage['IniReserve'].fillna(0)
        self.dPower_Storage['MinReserve'] = self.dPower_Storage['MinReserve'].fillna(0)
        self.dPower_Storage['MinProd'] = self.dPower_Storage["MinProd"].fillna(0)
        self.dPower_Storage['pOMVarCostEUR'] = self.dPower_Storage['OMVarCost'] * (self.cost_scaling_factor / self.power_scaling_factor)
        self.dPower_Storage['InvestCostEUR'] = self.dPower_Storage['MaxProd'] * self.power_scaling_factor * (self.dPower_Storage['InvestCostPerMW'] + self.dPower_Storage['InvestCostPerMWh'] * self.dPower_Storage['Ene2PowRatio']) * (self.cost_scaling_factor / self.power_scaling_factor)
        self.dPower_Storage['MaxProd'] *= self.power_scaling_factor
        self.dPower_Storage['MaxCons'] *= self.power_scaling_factor

        self.dPower_Storage['Qmin'] = self.dPower_Storage['Qmin'].fillna(0) * self.reactive_power_scaling_factor
        self.dPower_Storage['Qmax'] = self.dPower_Storage['Qmax'].fillna(0) * self.reactive_power_scaling_factor

        # Check if any DisEffic or ChEffic is nan, if so, raise an error
        if self.dPower_Storage['DisEffic'].isna().any() or self.dPower_Storage['ChEffic'].isna().any():
            raise ValueError("DisEffic and ChEffic in 'Power_Storage.xlsx' must not contain NaN values. Please check the data.")

    def scale_dPower_ImpExpHubs(self):
        self.dPower_ImpExpHubs["Pmax Import"] *= self.power_scaling_factor
        self.dPower_ImpExpHubs["Pmax Export"] *= self.power_scaling_factor

    def scale_dPower_ImpExpProfiles(self):
        self.dPower_ImpExpProfiles["ImpExp"] *= self.power_scaling_factor

    def get_dGlobal_Parameters(self):
        dGlobal_Parameters = pd.read_excel(self.data_folder + self.global_parameters_file, skiprows=[0, 1])
        dGlobal_Parameters = dGlobal_Parameters.drop(dGlobal_Parameters.columns[0], axis=1)
        dGlobal_Parameters = dGlobal_Parameters.set_index('Solver Options')

        self.yesNo_to_bool(dGlobal_Parameters, ['pEnableRMIP'])

        # Transform to make it easier to access values
        dGlobal_Parameters = dGlobal_Parameters.drop(dGlobal_Parameters.columns[1:], axis=1)  # Drop all columns but "Value" (rest is just for information in the Excel)
        dGlobal_Parameters = dict({(parameter_name, parameter_value["Value"]) for parameter_name, parameter_value in dGlobal_Parameters.iterrows()})  # Transform into dictionary

        return dGlobal_Parameters

    def get_dPower_Parameters(self):
        dPower_Parameters = pd.read_excel(self.data_folder + self.power_parameters_file, skiprows=[0, 1])
        dPower_Parameters = dPower_Parameters.drop(dPower_Parameters.columns[0], axis=1)
        dPower_Parameters = dPower_Parameters.dropna(how="all")
        dPower_Parameters = dPower_Parameters.set_index('General')

<<<<<<< HEAD
        self.yesNo_to_bool(dPower_Parameters, ['pEnableChDisPower', 'pFixStInterResToIniReserve', 'pEnableSoftLineLoadLimits', 'pEnableThermalGen', 'pEnableRoR', 'pEnableVRES', 'pEnableStorage', 'pEnablePowerImportExport', 'pForcePrimitiveStorageUsage', 'pEnableSOCP'])
=======
        self.yesNo_to_bool(dPower_Parameters, ['pEnableChDisPower', 'pFixStInterResToIniReserve', 'pEnableSoftLineLoadLimits', 'pEnableThermalGen', 'pEnableVRES', 'pEnableStorage', 'pEnablePowerImportExport', 'pEnableSOCP'])
>>>>>>> 7f2e564e

        # Transform to make it easier to access values
        dPower_Parameters = dPower_Parameters.drop(dPower_Parameters.columns[1:], axis=1)  # Drop all columns but "Value" (rest is just for information in the Excel)
        dPower_Parameters = dict({(parameter_name, parameter_value["Value"]) for parameter_name, parameter_value in dPower_Parameters.iterrows()})  # Transform into dictionary

        return dPower_Parameters

    @staticmethod
    def yesNo_to_bool(df: pd.DataFrame, columns_to_be_changed: list[str]):
        for column in columns_to_be_changed:
            match df.loc[column, "Value"]:
                case "Yes":
                    df.loc[column, "Value"] = 1
                case "No":
                    df.loc[column, "Value"] = 0
                case _:
                    raise ValueError(f"Value for {column} must be either 'Yes' or 'No'.")
        return df

    def get_dPower_ImpExpHubs(self):
        dPower_ImpExpHubs = pd.read_excel(self.data_folder + self.power_impexphubs_file, skiprows=[0, 1, 3, 4, 5])
        dPower_ImpExpHubs = dPower_ImpExpHubs.drop(dPower_ImpExpHubs.columns[0], axis=1)
        dPower_ImpExpHubs = dPower_ImpExpHubs.set_index(['hub', 'i'])

        # Validate that all values for "Import Type" and "Export Type" == [Imp/ExpFix or Imp/ExpMax]
        errors = dPower_ImpExpHubs[~dPower_ImpExpHubs['Import Type'].isin(['ImpFix', 'ImpMax'])]
        if len(errors) > 0:
            raise ValueError(f"'Import Type' must be 'ImpFix' or 'ImpMax'. Please check: \n{errors}\n")
        errors = dPower_ImpExpHubs[~dPower_ImpExpHubs['Export Type'].isin(['ExpFix', 'ExpMax'])]
        if len(errors) > 0:
            raise ValueError(f"'Export Type' must be 'ExpFix' or 'ExpMax'. Please check: \n{errors}\n")

        # Validate that for each hub, all connections have the same Import Type and Export Type
        errors = dPower_ImpExpHubs.groupby('hub').agg({'Import Type': 'nunique', 'Export Type': 'nunique'})
        errors = errors[(errors['Import Type'] > 1) | (errors['Export Type'] > 1)]
        if len(errors) > 0:
            raise ValueError(f"Each hub must have the same Import Type (Fix or Max) and the same Export Type (Fix or Max) for each connection. Please check: \n{errors.index}\n")

        # If column 'scenario' is not present, add it
        if 'scenario' not in dPower_ImpExpHubs.columns:
            dPower_ImpExpHubs['scenario'] = 'ScenarioA'  # TODO: Fill this dynamically, once the Excel file is updated
        return dPower_ImpExpHubs

    def get_dPower_ImpExpProfiles(self):
        with warnings.catch_warnings(action="ignore", category=UserWarning):  # Otherwise there is a warning regarding data validation in the Excel-File (see https://stackoverflow.com/questions/53965596/python-3-openpyxl-userwarning-data-validation-extension-not-supported)
            dPower_ImpExpProfiles = pd.read_excel(self.data_folder + self.power_impexpprofiles_file, skiprows=[0, 1, 3, 4, 5], sheet_name='Power ImpExpProfiles')
        dPower_ImpExpProfiles = dPower_ImpExpProfiles.drop(dPower_ImpExpProfiles.columns[0], axis=1)
        dPower_ImpExpProfiles = dPower_ImpExpProfiles.melt(id_vars=['hub', 'rp', 'Type'], var_name='k', value_name='Value')

        # Validate that each multiindex is only present once
        dPower_ImpExpProfiles = dPower_ImpExpProfiles.set_index(['hub', 'rp', 'k', 'Type'])
        if not dPower_ImpExpProfiles.index.is_unique:
            raise ValueError(f"Indices for Imp-/Export values must be unique (i.e., no two entries for the same hub, rp, Type and k). Please check these indices: {dPower_ImpExpProfiles.index[dPower_ImpExpProfiles.index.duplicated(keep=False)]}")

        # Validate that all values for "Type" == [ImpExp, Price]
        dPower_ImpExpProfiles = dPower_ImpExpProfiles.reset_index().set_index(['hub', 'rp', 'k'])
        errors = dPower_ImpExpProfiles[~dPower_ImpExpProfiles['Type'].isin(['ImpExp', 'Price'])]
        if len(errors) > 0:
            raise ValueError(f"'Type' must be 'ImpExp' or 'Price'. Please check: \n{errors}\n")

        # Create combined table (with one row for each hub, rp and k)
        dPower_ImpExpProfiles = dPower_ImpExpProfiles.pivot(columns="Type", values="Value")
        dPower_ImpExpProfiles.columns.name = None  # Fix name of columns/indices (which are altered through pivot)

        # Check that Pmax of ImpExpConnections can handle the maximum import and export (for those connections that are ImpFix or ExpFix)
        max_import = dPower_ImpExpProfiles[dPower_ImpExpProfiles["ImpExp"] >= 0]["ImpExp"].groupby("hub").max()
        max_export = -dPower_ImpExpProfiles[dPower_ImpExpProfiles["ImpExp"] <= 0]["ImpExp"].groupby("hub").min()

        pmax_sum_by_hub = self.dPower_ImpExpHubs.groupby('hub').agg({'Pmax Import': 'sum', 'Pmax Export': 'sum', 'Import Type': 'first', 'Export Type': 'first'})
        import_violations = max_import[(max_import > pmax_sum_by_hub['Pmax Import']) & (pmax_sum_by_hub['Import Type'] == 'ImpFix')]
        export_violations = max_export[(max_export > pmax_sum_by_hub['Pmax Export']) & (pmax_sum_by_hub['Export Type'] == 'ExpFix')]

        if not import_violations.empty:
            error_information = pd.concat([import_violations, pmax_sum_by_hub['Pmax Import']], axis=1)  # Concat Pmax information and maximum import
            error_information = error_information[error_information["ImpExp"].notna()]  # Only show rows where there is a violation
            error_information = error_information.rename(columns={"ImpExp": "Max Import from Profiles", "Pmax Import": "Sum of Pmax Import from Hub Definition"})  # Rename columns for readability
            raise ValueError(f"At least one hub has ImpFix imports which exceed the sum of Pmax of all connections. Please check: \n{error_information}\n")

        if not export_violations.empty:
            error_information = pd.concat([export_violations, pmax_sum_by_hub['Pmax Export']], axis=1)  # Concat Pmax information and maximum export
            error_information = error_information[error_information["ImpExp"].notna()]  # Only show rows where there is a violation
            error_information = error_information.rename(columns={"ImpExp": "Max Export from Profiles", "Pmax Export": "Sum of Pmax Export from Hub Definition"})  # Rename columns for readability
            raise ValueError(f"At least one hub has ExpFix exports which exceed the sum of Pmax of all connections. Please check: \n{error_information}\n")

        # If column 'scenario' is not present, add it
        if 'scenario' not in dPower_ImpExpProfiles.columns:
            dPower_ImpExpProfiles['scenario'] = "ScenarioA"  # TODO: Fill this dynamically, once the Excel file is updated
        return dPower_ImpExpProfiles

    @staticmethod
    def get_connected_buses(connection_matrix, bus: str):
        connected_buses = []
        stack = [bus]
        while stack:
            current_bus = stack.pop()
            connected_buses.append(current_bus)

            connected_to_current_bus = [multiindex[0] for multiindex in connection_matrix.loc[current_bus][connection_matrix.loc[current_bus] == True].index.tolist()]
            for node in connected_to_current_bus:
                if node not in connected_buses and node not in stack:
                    stack.append(node)

        connected_buses.sort()
        return connected_buses

    def merge_single_node_buses(self):
        # Create a connection matrix
        # TODO check
        connectionMatrix = pd.DataFrame(index=self.dPower_BusInfo.index, columns=[self.dPower_BusInfo.index], data=False)

        for index, entry in self.dPower_Network.iterrows():
            if entry["pTecRepr"] == "SN":
                connectionMatrix.loc[index] = True
                connectionMatrix.loc[index[1], index[0]] = True

        merged_buses = set()  # Set of buses that have been merged already

        for index, entry in connectionMatrix.iterrows():
            if index in merged_buses or entry[entry == True].empty:  # Skip if bus has already been merged or has no connections
                continue

            connected_buses = self.get_connected_buses(connectionMatrix, str(index))

            for bus in connected_buses:
                merged_buses.add(bus)

            new_bus_name = "merged-" + "-".join(connected_buses)

            ### Adapt dPower_BusInfo
            dPower_BusInfo_entry = self.dPower_BusInfo.loc[connected_buses]  # Entry for the new bus
            zoneOfInterest = 1 if any(dPower_BusInfo_entry['zoi'] == 1) else 0
            aggregation_methods_for_columns = {
                # 'System': 'max',
                # 'BaseVolt': 'mean',
                # 'maxVolt': 'max',
                # 'minVolt': 'min',
                # 'Bs': 'mean',
                # 'Gs': 'mean',
                # 'PowerFactor': 'mean',
                'YearCom': 'mean',
                'YearDecom': 'mean',
                'lat': 'mean',
                'long': 'mean'
            }
            dPower_BusInfo_entry = dPower_BusInfo_entry.agg(aggregation_methods_for_columns)
            dPower_BusInfo_entry['zoi'] = zoneOfInterest
            dPower_BusInfo_entry = dPower_BusInfo_entry.to_frame().T
            dPower_BusInfo_entry.index = [new_bus_name]

            self.dPower_BusInfo = self.dPower_BusInfo.drop(connected_buses)
            with warnings.catch_warnings():  # Suppressing FutureWarning because some entries might include NaN values
                warnings.simplefilter(action='ignore', category=FutureWarning)
                self.dPower_BusInfo = pd.concat([self.dPower_BusInfo, dPower_BusInfo_entry])

            ### Adapt dPower_Network
            self.dPower_Network = self.dPower_Network.reset_index()
            rows_to_drop = []
            for i, row in self.dPower_Network.iterrows():
                if row['i'] in connected_buses and row['j'] in connected_buses:
                    rows_to_drop.append(i)
                elif row['i'] in connected_buses:
                    row['i'] = new_bus_name
                    self.dPower_Network.iloc[i] = row
                elif row['j'] in connected_buses:
                    row['j'] = new_bus_name
                    self.dPower_Network.iloc[i] = row
            self.dPower_Network = self.dPower_Network.drop(rows_to_drop)

            # Always put new_bus_name to 'j' (handles case where e.g. 2->3 and 4->2 would lead to 2->34 and 34->2 (because 3 and 4 are merged))
            for i, row in self.dPower_Network.iterrows():
                if row['i'] == new_bus_name:
                    row['i'] = row['j']
                    row['j'] = new_bus_name
                    self.dPower_Network.loc[i] = row

            # Handle case where e.g. 2->3 and 2->4 would lead to 2->34 and 2->34 (because 3 and 4 are merged); also incl. handling 2->3 and 4->2
            self.dPower_Network['Technical Representation'] = self.dPower_Network.groupby(['i', 'j'])['Technical Representation'].transform(lambda series: 'DC-OPF' if 'DC-OPF' in series.values else series.iloc[0])
            aggregation_methods_for_columns = {
                # 'Circuit ID': 'first',
                # 'InService': 'max',
                # 'R': 'mean',
                'X': lambda x: x.map(lambda a: 1 / a).sum() ** -1,  # Formula: 1/X = sum((i,j), 1/Xij)) (e.g., 1/X = 1/Xij_1 +1/Xij_2 + 1/Xij_3...)
                # 'Bc': 'mean',
                # 'TapAngle': 'mean',
                # 'TapRatio': 'mean',
                'Pmax': lambda x: x.min() * x.count(),  # Number of lines times the minimum Pmax for new Pmax of the merged lines TODO: Calculate this based on more complex method (flow is relative to R, talk to Benjamin)
                # 'FixedCost': 'mean',
                # 'FxChargeRate': 'mean',
                'Technical Representation': 'first',
                'LineID': 'first',
                'YearCom': 'mean',
                'YearDecom': 'mean'
            }
            self.dPower_Network = self.dPower_Network.groupby(['i', 'j']).agg(aggregation_methods_for_columns)

            ### Adapt dPower_ThermalGen
            for i, row in self.dPower_ThermalGen.iterrows():
                if row['i'] in connected_buses:
                    row['i'] = new_bus_name
                    self.dPower_ThermalGen.loc[i] = row

            # Adapt dPower_VRES
            for i, row in self.dPower_VRES.iterrows():
                if row['i'] in connected_buses:
                    row['i'] = new_bus_name
                    self.dPower_VRES.loc[i] = row

            # Adapt dPower_Storage
            for i, row in self.dPower_Storage.iterrows():
                if row['i'] in connected_buses:
                    row['i'] = new_bus_name
                    self.dPower_Storage.loc[i] = row

            # Adapt dPower_Demand
            self.dPower_Demand = self.dPower_Demand.reset_index()
            for i, row in self.dPower_Demand.iterrows():
                if row['i'] in connected_buses:
                    row['i'] = new_bus_name
                    self.dPower_Demand.loc[i] = row
            self.dPower_Demand = self.dPower_Demand.groupby(['rp', 'i', 'k']).sum()

            # Adapt dPower_VRESProfiles
            self.dPower_VRESProfiles = self.dPower_VRESProfiles.reset_index()
            for i, row in self.dPower_VRESProfiles.iterrows():
                if row['i'] in connected_buses:
                    row['i'] = new_bus_name
                    self.dPower_VRESProfiles.loc[i] = row

            self.dPower_VRESProfiles = self.dPower_VRESProfiles.groupby(['rp', 'i', 'k', 'tec']).mean()  # TODO: Aggregate using more complex method (capacity * productionCapacity * ... * / Total Production Capacity)
            self.dPower_VRESProfiles.sort_index(inplace=True)

    # Create transition matrix from Hindex
    def get_rpTransitionMatrices(self):
        rps = sorted(self.dPower_Hindex.index.get_level_values('rp').unique().tolist())
        ks = sorted(self.dPower_Hindex.index.get_level_values('k').unique().tolist())
        rpTransitionMatrixAbsolute = pd.DataFrame(0, index=rps, columns=rps)  # Initialize with zeros

        # Reduce rps in hindex to only include one rp per row (e.g., if it's 24 hours per rp, only take hours 0, 24, 48, ...)
        hindex_rps = self.dPower_Hindex.index.get_level_values('rp').tolist()[::len(ks)]

        # Iterate through rps in hindex
        previous_rp = hindex_rps[-1]  # Initialize with last rp to make it circular
        for rp in hindex_rps:
            rpTransitionMatrixAbsolute.at[previous_rp, rp] += 1
            previous_rp = rp

        # Calculate relative transition matrix (nerd info: for the sum, the axis is irrelevant, as there are the same number of transitions to an rp as there are transitions from an rp away. For the division however, the axis matters)
        rpTransitionMatrixRelativeTo = rpTransitionMatrixAbsolute.div(rpTransitionMatrixAbsolute.sum(axis=1), axis=0)  # Sum of probabilities is 1 for r -> all others
        rpTransitionMatrixRelativeFrom = rpTransitionMatrixAbsolute.div(rpTransitionMatrixAbsolute.sum(axis=0), axis=1)  # Sum of probabilities is 1 for all others -> r
        return rpTransitionMatrixAbsolute, rpTransitionMatrixRelativeTo, rpTransitionMatrixRelativeFrom

    def to_full_hourly_model(self, inplace: bool) -> Optional['CaseStudy']:
        """
        Transforms the given `CaseStudy` with representative periods into a full hourly model by adjusting demand,
        VRES profiles, Hindex, and weights data. Can update in place if `inplace` is set to `True`,
        or return a new `CaseStudy` instance if `inplace` is `False`. The adjustments align the data
        to represent hourly indices and corresponding weights.

        :param inplace: If `True`, modifies the given instance. If `False`, returns a new `CaseStudy` instance.
        :return: Adjusted `CaseStudy` instance if `inplace` is `False`, otherwise `None`.
        """
        caseStudy = self.copy() if not inplace else self

        # Adjust Demand
        adjusted_demand = []
        for i, _ in caseStudy.dPower_BusInfo.iterrows():
            for h, row in caseStudy.dPower_Hindex.iterrows():
                adjusted_demand.append(["rp01", h[0].replace("h", "k"), i, caseStudy.dPower_Demand.loc[(h[1], h[2], i), "Demand"]])

        caseStudy.dPower_Demand = pd.DataFrame(adjusted_demand, columns=["rp", "k", "i", "Demand"])
        caseStudy.dPower_Demand = caseStudy.dPower_Demand.set_index(["rp", "k", "i"])

        # Adjust VRESProfiles
        if hasattr(caseStudy, "dPower_VRESProfiles"):
            adjusted_vresprofiles = []
            caseStudy.dPower_VRESProfiles.sort_index(inplace=True)
            for g in caseStudy.dPower_VRESProfiles.index.get_level_values('g').unique().tolist():
                if len(caseStudy.dPower_VRESProfiles.loc[:, :, g]) > 0:  # Check if VRESProfiles has entries for g
                    for h, row in caseStudy.dPower_Hindex.iterrows():
                        adjusted_vresprofiles.append(["rp01", h[0].replace("h", "k"), g, caseStudy.dPower_VRESProfiles.loc[(h[1], h[2], g), "Capacity"]])

            caseStudy.dPower_VRESProfiles = pd.DataFrame(adjusted_vresprofiles, columns=["rp", "k", "g", "Capacity"])
            caseStudy.dPower_VRESProfiles = caseStudy.dPower_VRESProfiles.set_index(["rp", "k", "g"])

        # Adjust Hindex
        caseStudy.dPower_Hindex = caseStudy.dPower_Hindex.reset_index()
        for i, row in caseStudy.dPower_Hindex.iterrows():
            caseStudy.dPower_Hindex.loc[i] = f"h{i + 1:0>4}", f"rp01", f"k{i + 1:0>4}", None, None, None
        caseStudy.dPower_Hindex = caseStudy.dPower_Hindex.set_index(["p", "rp", "k"])

        # Adjust WeightsK
        caseStudy.dPower_WeightsK = caseStudy.dPower_WeightsK.reset_index()
        caseStudy.dPower_WeightsK = caseStudy.dPower_WeightsK.drop(caseStudy.dPower_WeightsK.index)
        for i in range(len(caseStudy.dPower_Hindex)):
            caseStudy.dPower_WeightsK.loc[i] = f"k{i + 1:0>4}", None, 1, None, None
        caseStudy.dPower_WeightsK = caseStudy.dPower_WeightsK.set_index("k")

        # Adjust WeightsRP
        caseStudy.dPower_WeightsRP = caseStudy.dPower_WeightsRP.drop(caseStudy.dPower_WeightsRP.index)
        caseStudy.dPower_WeightsRP.loc["rp01"] = 1

        if not inplace:
            return caseStudy
        else:
            return None

    def _filter_dataframe(self, df_name: str, scenario_name: str) -> None:
        """
        Filters the dataframe with the given name to only include the scenario with the given name.
        :param df_name: The name of the dataframe to filter.
        :param scenario_name: The name of the scenario to filter for.
        :return: None
        """
        if not hasattr(self, df_name):
            raise ValueError(f"Dataframe '{df_name}' not found in the case study. Please check the input data.")
        df = getattr(self, df_name)

        filtered_df = df.loc[df['scenario'] == scenario_name]

        if len(df) > 0 and len(filtered_df) == 0:
            raise ValueError(f"Scenario '{scenario_name}' not found in '{df_name}'. Please check the input data.")

        setattr(self, df_name, filtered_df)

    def filter_scenario(self, scenario_name) -> Self:
        """
        Filters each (relevant) dataframe in the case study to only include the scenario with the given name.
        :param scenario_name: The name of the scenario to filter for.
        :return: Copy of the case study with the filtered dataframes.
        """
        caseStudy = self.copy()

        # dGlobal_Parameters is not filtered, as it is the same for all scenarios
        # dPower_Parameters is not filtered, as it is the same for all scenarios
        caseStudy._filter_dataframe("dPower_BusInfo", scenario_name)
        caseStudy._filter_dataframe("dPower_Network", scenario_name)
        caseStudy._filter_dataframe("dPower_Demand", scenario_name)
        caseStudy._filter_dataframe("dPower_WeightsRP", scenario_name)
        caseStudy._filter_dataframe("dPower_WeightsK", scenario_name)
        caseStudy._filter_dataframe("dPower_Hindex", scenario_name)

        if hasattr(caseStudy, "dPower_ThermalGen"):
            caseStudy._filter_dataframe("dPower_ThermalGen", scenario_name)
        if hasattr(caseStudy, "dPower_Inflows"):
            caseStudy._filter_dataframe("dPower_Inflows", scenario_name)
        if hasattr(caseStudy, "dPower_VRES"):
            caseStudy._filter_dataframe("dPower_VRES", scenario_name)
            caseStudy._filter_dataframe("dPower_VRESProfiles", scenario_name)
        if hasattr(caseStudy, "dPower_Storage"):
            caseStudy._filter_dataframe("dPower_Storage", scenario_name)
        if hasattr(caseStudy, "dPower_ImpExpHubs") and caseStudy.dPower_ImpExpHubs is not None:
            caseStudy._filter_dataframe("dPower_ImpExpHubs", scenario_name)
            caseStudy._filter_dataframe("dPower_ImpExpProfiles", scenario_name)

        return caseStudy

    def filter_timesteps(self, start: str, end: str) -> Self:
        case_study = self.copy()

        df_names = ["dPower_Demand", "dPower_VRESProfiles", "dPower_WeightsK", "dPower_Hindex"]

        for df_name in df_names:
            df = getattr(case_study, df_name)

            index = df.index.names
            df_reset = df.reset_index()

            filtered_df_reset = df_reset.loc[(df_reset['k'] >= start) & (df_reset['k'] <= end)]

            filtered_df = filtered_df_reset.set_index(index)

            setattr(case_study, df_name, filtered_df)

        return case_study

    def filter_representative_periods(self, rp: str) -> Self:
        case_study = self.copy()

        df_names = ["dPower_Demand", "dPower_VRESProfiles", "dPower_WeightsRP", "dPower_Hindex"]

        for df_name in df_names:
            df = getattr(case_study, df_name)

            index = df.index.names
            df_reset = df.reset_index()

            filtered_df_reset = df_reset.loc[(df_reset['rp'] == rp)]

            filtered_df = filtered_df_reset.set_index(index)

            setattr(case_study, df_name, filtered_df)

        return case_study<|MERGE_RESOLUTION|>--- conflicted
+++ resolved
@@ -293,11 +293,7 @@
         dPower_Parameters = dPower_Parameters.dropna(how="all")
         dPower_Parameters = dPower_Parameters.set_index('General')
 
-<<<<<<< HEAD
         self.yesNo_to_bool(dPower_Parameters, ['pEnableChDisPower', 'pFixStInterResToIniReserve', 'pEnableSoftLineLoadLimits', 'pEnableThermalGen', 'pEnableRoR', 'pEnableVRES', 'pEnableStorage', 'pEnablePowerImportExport', 'pForcePrimitiveStorageUsage', 'pEnableSOCP'])
-=======
-        self.yesNo_to_bool(dPower_Parameters, ['pEnableChDisPower', 'pFixStInterResToIniReserve', 'pEnableSoftLineLoadLimits', 'pEnableThermalGen', 'pEnableVRES', 'pEnableStorage', 'pEnablePowerImportExport', 'pEnableSOCP'])
->>>>>>> 7f2e564e
 
         # Transform to make it easier to access values
         dPower_Parameters = dPower_Parameters.drop(dPower_Parameters.columns[1:], axis=1)  # Drop all columns but "Value" (rest is just for information in the Excel)
