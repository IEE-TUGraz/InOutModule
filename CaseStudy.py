import copy
import warnings
from typing import Optional, Self

import numpy as np
import pandas as pd

import ExcelReader


class CaseStudy:

    def __init__(self,
                 data_folder: str,
                 do_not_scale_units: bool = False,
                 do_not_merge_single_node_buses: bool = False,
                 global_parameters_file: str = "Global_Parameters.xlsx", dGlobal_Parameters: pd.DataFrame = None,
                 global_scenarios_file: str = "Global_Scenarios.xlsx", dGlobal_Scenarios: pd.DataFrame = None,
                 power_parameters_file: str = "Power_Parameters.xlsx", dPower_Parameters: pd.DataFrame = None,
                 power_businfo_file: str = "Power_BusInfo.xlsx", dPower_BusInfo: pd.DataFrame = None,
                 power_network_file: str = "Power_Network.xlsx", dPower_Network: pd.DataFrame = None,
                 power_thermalgen_file: str = "Power_ThermalGen.xlsx", dPower_ThermalGen: pd.DataFrame = None,
                 power_ror_file: str = "Power_RoR.xlsx", dPower_RoR: pd.DataFrame = None,
                 power_vres_file: str = "Power_VRES.xlsx", dPower_VRES: pd.DataFrame = None,
                 power_demand_file: str = "Power_Demand.xlsx", dPower_Demand: pd.DataFrame = None,
                 power_inflows_file: str = "Power_Inflows.xlsx", dPower_Inflows: pd.DataFrame = None,
                 power_vresprofiles_file: str = "Power_VRESProfiles.xlsx", dPower_VRESProfiles: pd.DataFrame = None,
                 power_storage_file: str = "Power_Storage.xlsx", dPower_Storage: pd.DataFrame = None,
                 power_weightsrp_file: str = "Power_WeightsRP.xlsx", dPower_WeightsRP: pd.DataFrame = None,
                 power_weightsk_file: str = "Power_WeightsK.xlsx", dPower_WeightsK: pd.DataFrame = None,
                 power_hindex_file: str = "Power_Hindex.xlsx", dPower_Hindex: pd.DataFrame = None,
                 power_impexphubs_file: str = "Power_ImpExpHubs.xlsx", dPower_ImpExpHubs: pd.DataFrame = None,
                 power_impexpprofiles_file: str = "Power_ImpExpProfiles.xlsx", dPower_ImpExpProfiles: pd.DataFrame = None):
        self.data_folder = data_folder if data_folder.endswith("/") else data_folder + "/"
        self.do_not_scale_units = do_not_scale_units
        self.do_not_merge_single_node_buses = do_not_merge_single_node_buses

        if dGlobal_Parameters is not None:
            self.dGlobal_Parameters = dGlobal_Parameters
        else:
            self.global_parameters_file = global_parameters_file
            self.dGlobal_Parameters = self.get_dGlobal_Parameters()

        if dGlobal_Scenarios is not None:
            self.dGlobal_Scenarios = dGlobal_Scenarios
        else:
            self.global_scenarios_file = global_scenarios_file
            self.dGlobal_Scenarios = ExcelReader.get_dGlobal_Scenarios(self.data_folder + self.global_scenarios_file)

        if dPower_Parameters is not None:
            self.dPower_Parameters = dPower_Parameters
        else:
            self.power_parameters_file = power_parameters_file
            self.dPower_Parameters = self.get_dPower_Parameters()

        if dPower_BusInfo is not None:
            self.dPower_BusInfo = dPower_BusInfo
        else:
            self.power_businfo_file = power_businfo_file
            self.dPower_BusInfo = ExcelReader.get_dPower_BusInfo(self.data_folder + self.power_businfo_file)

        if dPower_Network is not None:
            self.dPower_Network = dPower_Network
        else:
            self.power_network_file = power_network_file
            self.dPower_Network = ExcelReader.get_dPower_Network(self.data_folder + self.power_network_file)

        if dPower_Demand is not None:
            self.dPower_Demand = dPower_Demand
        else:
            self.power_demand_file = power_demand_file
            self.dPower_Demand = ExcelReader.get_dPower_Demand(self.data_folder + self.power_demand_file)

        if dPower_WeightsRP is not None:
            self.dPower_WeightsRP = dPower_WeightsRP
        else:
            self.power_weightsrp_file = power_weightsrp_file
            self.dPower_WeightsRP = ExcelReader.get_dPower_WeightsRP(self.data_folder + self.power_weightsrp_file)

        if dPower_WeightsK is not None:
            self.dPower_WeightsK = dPower_WeightsK
        else:
            self.power_weightsk_file = power_weightsk_file
            self.dPower_WeightsK = ExcelReader.get_dPower_WeightsK(self.data_folder + self.power_weightsk_file)

        if dPower_Hindex is not None:
            self.dPower_Hindex = dPower_Hindex
        else:
            self.power_hindex_file = power_hindex_file
            self.dPower_Hindex = ExcelReader.get_dPower_Hindex(self.data_folder + self.power_hindex_file)

        self.rpTransitionMatrixAbsolute, self.rpTransitionMatrixRelativeTo, self.rpTransitionMatrixRelativeFrom = self.get_rpTransitionMatrices()

        if self.dPower_Parameters["pEnableThermalGen"]:
            if dPower_ThermalGen is not None:
                self.dPower_ThermalGen = dPower_ThermalGen
            else:
                self.power_thermalgen_file = power_thermalgen_file
                self.dPower_ThermalGen = ExcelReader.get_dPower_ThermalGen(self.data_folder + self.power_thermalgen_file)

        if self.dPower_Parameters["pEnableRoR"]:
            if dPower_RoR is not None:
                self.dPower_RoR = dPower_RoR
            else:
                self.power_ror_file = power_ror_file
                self.dPower_RoR = self.get_dPower_RoR()

            if dPower_Inflows is not None:
                self.dPower_Inflows = dPower_Inflows
            else:
                self.power_inflows_file = power_inflows_file
                self.dPower_Inflows = self.get_dPower_Inflows()

        if self.dPower_Parameters["pEnableVRES"]:
            if dPower_VRES is not None:
                self.dPower_VRES = dPower_VRES
            else:
                self.power_vres_file = power_vres_file
                self.dPower_VRES = ExcelReader.get_dPower_VRES(self.data_folder + self.power_vres_file)

            if dPower_VRESProfiles is not None:
                self.dPower_VRESProfiles = dPower_VRESProfiles
            else:
                self.power_vresprofiles_file = power_vresprofiles_file
                self.dPower_VRESProfiles = ExcelReader.get_dPower_VRESProfiles(self.data_folder + self.power_vresprofiles_file)

        if self.dPower_Parameters["pEnableStorage"]:
            if dPower_Storage is not None:
                self.dPower_Storage = dPower_Storage
            else:
                self.power_storage_file = power_storage_file
                self.dPower_Storage = self.get_dPower_Storage()

        if self.dPower_Parameters["pEnablePowerImportExport"]:
            if dPower_ImpExpHubs is not None:
                self.dPower_ImpExpHubs = dPower_ImpExpHubs
            else:
                self.power_impexphubs_file = power_impexphubs_file
                self.dPower_ImpExpHubs = self.get_dPower_ImpExpHubs()

            if dPower_ImpExpProfiles is not None:
                self.dPower_ImpExpProfiles = dPower_ImpExpProfiles
            else:
                self.power_impexpprofiles_file = power_impexpprofiles_file
                self.dPower_ImpExpProfiles = self.get_dPower_ImpExpProfiles()
        else:
            self.dPower_ImpExpHubs = None
            self.dPower_ImpExpProfiles = None

        if not do_not_merge_single_node_buses:
            self.merge_single_node_buses()

        self.power_scaling_factor = self.dGlobal_Parameters["pPowerScalingFactor"]
        self.cost_scaling_factor = self.dGlobal_Parameters["pCostScalingFactor"]
        self.angle_to_rad_scaling_factor = np.pi / 180

        if not do_not_scale_units:
            self.scale_CaseStudy()

    def copy(self):
        return copy.deepcopy(self)

    def scale_CaseStudy(self):
        self.scale_dPower_Parameters()
        self.scale_dPower_Network()
        self.scale_dPower_Demand()

        if self.dPower_Parameters["pEnableThermalGen"]:
            self.scale_dPower_ThermalGen()

        if self.dPower_Parameters["pEnableRoR"]:
            self.scale_dPower_RoR()
            self.scale_dPower_Inflows()

        if self.dPower_Parameters["pEnableVRES"]:
            self.scale_dPower_VRES()

        if self.dPower_Parameters["pEnableStorage"]:
            self.scale_dPower_Storage()

        if self.dPower_Parameters["pEnablePowerImportExport"]:
            self.scale_dPower_ImpExpHubs()
            self.scale_dPower_ImpExpProfiles()

    def remove_scaling(self):
        self.power_scaling_factor = 1 / self.power_scaling_factor
        self.cost_scaling_factor = 1 / self.cost_scaling_factor
        self.angle_to_rad_scaling_factor = 1 / self.angle_to_rad_scaling_factor

        self.scale_CaseStudy()

        self.power_scaling_factor = 1 / self.power_scaling_factor
        self.cost_scaling_factor = 1 / self.cost_scaling_factor
        self.angle_to_rad_scaling_factor = 1 / self.angle_to_rad_scaling_factor

    def scale_dPower_Parameters(self):
        self.dPower_Parameters["pSBase"] *= self.power_scaling_factor
        self.dPower_Parameters["pENSCost"] *= self.cost_scaling_factor / self.power_scaling_factor
        self.dPower_Parameters["pLOLCost"] *= self.cost_scaling_factor / self.power_scaling_factor

        self.dPower_Parameters["pMaxAngleDCOPF"] *= self.angle_to_rad_scaling_factor  # Convert angle from degrees to radians

    def scale_dPower_Network(self):
        self.dPower_Network["pInvestCost"] = self.dPower_Network["pInvestCost"].fillna(0)
        self.dPower_Network["pPmax"] *= self.power_scaling_factor

    def scale_dPower_Demand(self):
        self.dPower_Demand["value"] *= self.power_scaling_factor

    def scale_dPower_ThermalGen(self):
        self.dPower_ThermalGen = self.dPower_ThermalGen[self.dPower_ThermalGen["excl"].isnull()]  # Only keep rows that are not excluded (i.e., have no value in the "Excl." column)
        self.dPower_ThermalGen = self.dPower_ThermalGen[(self.dPower_ThermalGen["ExisUnits"] > 0) | (self.dPower_ThermalGen["EnableInvest"] > 0)]  # Filter out all generators that are not existing and not investable

        self.dPower_ThermalGen['EFOR'] = self.dPower_ThermalGen['EFOR'].fillna(0)  # Fill NaN values with 0 for EFOR

        # Only FuelCost is adjusted by efficiency (OMVarCost is not), then both are scaled by the cost_scaling_factor / power_scaling_factor
        self.dPower_ThermalGen['pSlopeVarCostEUR'] = (self.dPower_ThermalGen['OMVarCost'] + self.dPower_ThermalGen['FuelCost'] / self.dPower_ThermalGen['Efficiency']) * (self.cost_scaling_factor / self.power_scaling_factor)

        # Calculate interVar- and startup-costs in EUR, and then scale by cost_scaling_factor
        self.dPower_ThermalGen['pInterVarCostEUR'] = self.dPower_ThermalGen['CommitConsumption'] * self.dPower_ThermalGen['FuelCost'] * self.cost_scaling_factor
        self.dPower_ThermalGen['pStartupCostEUR'] = self.dPower_ThermalGen['StartupConsumption'] * self.dPower_ThermalGen['FuelCost'] * self.cost_scaling_factor

        self.dPower_ThermalGen['MaxInvest'] = self.dPower_ThermalGen.apply(lambda x: 1 if x['EnableInvest'] == 1 and x['ExisUnits'] == 0 else 0, axis=1)
        self.dPower_ThermalGen['RampUp'] *= self.power_scaling_factor
        self.dPower_ThermalGen['RampDw'] *= self.power_scaling_factor
        self.dPower_ThermalGen['MaxProd'] *= self.power_scaling_factor * (1 - self.dPower_ThermalGen['EFOR'])
        self.dPower_ThermalGen['MinProd'] *= self.power_scaling_factor * (1 - self.dPower_ThermalGen['EFOR'])
        self.dPower_ThermalGen['InvestCostEUR'] = self.dPower_ThermalGen['InvestCost'] * (self.cost_scaling_factor / self.power_scaling_factor) * self.dPower_ThermalGen['MaxProd']  # InvestCost is scaled here, scaling of MaxProd happens above

        # Fill NaN values with 0 for MinUpTime and MinDownTime
        self.dPower_ThermalGen['MinUpTime'] = self.dPower_ThermalGen['MinUpTime'].fillna(0)
        self.dPower_ThermalGen['MinDownTime'] = self.dPower_ThermalGen['MinDownTime'].fillna(0)

        # Check that both MinUpTime and MinDownTime are integers and raise error if not
        if not self.dPower_ThermalGen.MinUpTime.dtype == np.int64:
            raise ValueError("MinUpTime must be an integer for all entries.")
        if not self.dPower_ThermalGen.MinDownTime.dtype == np.int64:
            raise ValueError("MinDownTime must be an integer for all entries.")
        self.dPower_ThermalGen['MinUpTime'] = self.dPower_ThermalGen['MinUpTime'].astype('int64')
        self.dPower_ThermalGen['MinDownTime'] = self.dPower_ThermalGen['MinDownTime'].astype('int64')

    def scale_dPower_RoR(self):
        self.dPower_RoR['InvestCostEUR'] = self.dPower_RoR['MaxProd'] * self.power_scaling_factor * (self.dPower_RoR['InvestCostPerMW'] + self.dPower_RoR['InvestCostPerMWh'] * self.dPower_RoR['Ene2PowRatio']) * (self.cost_scaling_factor / self.power_scaling_factor)
        self.dPower_RoR['MaxProd'] *= self.power_scaling_factor

    def scale_dPower_Inflows(self):
        self.dPower_Inflows["Inflow"] *= self.power_scaling_factor

    def scale_dPower_VRES(self):
        if "MinProd" not in self.dPower_VRES.columns:
            self.dPower_VRES['MinProd'] = 0

        self.dPower_VRES['InvestCostEUR'] = self.dPower_VRES['InvestCost'] * (self.cost_scaling_factor / self.power_scaling_factor) * self.dPower_VRES['MaxProd'] * self.power_scaling_factor
        self.dPower_VRES['MaxProd'] *= self.power_scaling_factor
        self.dPower_VRES['OMVarCost'] *= (self.cost_scaling_factor / self.power_scaling_factor)

    def scale_dPower_Storage(self):
        self.dPower_Storage['IniReserve'] = self.dPower_Storage['IniReserve'].fillna(0)
        self.dPower_Storage['MinReserve'] = self.dPower_Storage['MinReserve'].fillna(0)
        self.dPower_Storage['MinProd'] = self.dPower_Storage["MinProd"].fillna(0)
        self.dPower_Storage['pOMVarCostEUR'] = self.dPower_Storage['OMVarCost'] * (self.cost_scaling_factor / self.power_scaling_factor)
        self.dPower_Storage['InvestCostEUR'] = self.dPower_Storage['MaxProd'] * self.power_scaling_factor * (self.dPower_Storage['InvestCostPerMW'] + self.dPower_Storage['InvestCostPerMWh'] * self.dPower_Storage['Ene2PowRatio']) * (self.cost_scaling_factor / self.power_scaling_factor)
        self.dPower_Storage['MaxProd'] *= self.power_scaling_factor
        self.dPower_Storage['MaxCons'] *= self.power_scaling_factor

    def scale_dPower_ImpExpHubs(self):
        self.dPower_ImpExpHubs["Pmax Import"] *= self.power_scaling_factor
        self.dPower_ImpExpHubs["Pmax Export"] *= self.power_scaling_factor

    def scale_dPower_ImpExpProfiles(self):
        self.dPower_ImpExpProfiles["ImpExp"] *= self.power_scaling_factor

    def get_dGlobal_Parameters(self):
        dGlobal_Parameters = pd.read_excel(self.data_folder + self.global_parameters_file, skiprows=[0, 1])
        dGlobal_Parameters = dGlobal_Parameters.drop(dGlobal_Parameters.columns[0], axis=1)
<<<<<<< HEAD
        dGlobal_Parameters = dGlobal_Parameters.set_index('Sectors')
        self.yesNo_to_bool(dGlobal_Parameters,['pEnableRMIP'])
=======
        dGlobal_Parameters = dGlobal_Parameters.set_index('Solver Options')

        self.yesNo_to_bool(dGlobal_Parameters, ['pEnableRMIP'])

>>>>>>> 77f37067
        # Transform to make it easier to access values
        dGlobal_Parameters = dGlobal_Parameters.drop(dGlobal_Parameters.columns[1:], axis=1)  # Drop all columns but "Value" (rest is just for information in the Excel)
        dGlobal_Parameters = dict({(parameter_name, parameter_value["Value"]) for parameter_name, parameter_value in dGlobal_Parameters.iterrows()})  # Transform into dictionary

        return dGlobal_Parameters

    def get_dPower_Parameters(self):
        dPower_Parameters = pd.read_excel(self.data_folder + self.power_parameters_file, skiprows=[0, 1])
        dPower_Parameters = dPower_Parameters.drop(dPower_Parameters.columns[0], axis=1)
        dPower_Parameters = dPower_Parameters.dropna(how="all")
        dPower_Parameters = dPower_Parameters.set_index('General')

        self.yesNo_to_bool(dPower_Parameters, ['pEnableChDisPower', 'pFixStInterResToIniReserve', 'pEnableSoftLineLoadLimits', 'pEnableThermalGen', 'pEnableRoR', 'pEnableVRES', 'pEnableStorage', 'pEnablePowerImportExport','pEnableSOCP'])

        # Transform to make it easier to access values
        dPower_Parameters = dPower_Parameters.drop(dPower_Parameters.columns[1:], axis=1)  # Drop all columns but "Value" (rest is just for information in the Excel)
        dPower_Parameters = dict({(parameter_name, parameter_value["Value"]) for parameter_name, parameter_value in dPower_Parameters.iterrows()})  # Transform into dictionary

        return dPower_Parameters

    @staticmethod
    def yesNo_to_bool(df: pd.DataFrame, columns_to_be_changed: list[str]):
        for column in columns_to_be_changed:
            match df.loc[column, "Value"]:
                case "Yes":
                    df.loc[column, "Value"] = 1
                case "No":
                    df.loc[column, "Value"] = 0
                case _:
                    raise ValueError(f"Value for {column} must be either 'Yes' or 'No'.")
        return df

    def get_dPower_RoR(self):
        dPower_RoR = self.read_generator_data(self.data_folder + self.power_ror_file)

        # If column 'scenario' is not present, add it
        if 'scenario' not in dPower_RoR.columns:
            dPower_RoR['scenario'] = 'ScenarioA'  # TODO: Fill this dynamically, once the Excel file is updated
        return dPower_RoR

    def get_dPower_Storage(self):
        dPower_Storage = self.read_generator_data(self.data_folder + self.power_storage_file)

        # If column 'scenario' is not present, add it
        if 'scenario' not in dPower_Storage.columns:
            dPower_Storage['scenario'] = 'ScenarioA'  # TODO: Fill this dynamically, once the Excel file is updated
        return dPower_Storage

    def get_dPower_Inflows(self):
        dPower_Inflows = pd.read_excel(self.data_folder + self.power_inflows_file, skiprows=[0, 1, 3, 4, 5])
        dPower_Inflows = dPower_Inflows.drop(dPower_Inflows.columns[0], axis=1)
        dPower_Inflows = dPower_Inflows.rename(columns={dPower_Inflows.columns[0]: "rp", dPower_Inflows.columns[1]: "g"})
        dPower_Inflows = dPower_Inflows.melt(id_vars=['rp', 'g'], var_name='k', value_name='Inflow')
        dPower_Inflows = dPower_Inflows.set_index(['rp', 'g', 'k'])

        # If column 'scenario' is not present, add it
        if 'scenario' not in dPower_Inflows.columns:
            dPower_Inflows['scenario'] = 'ScenarioA'  # TODO: Fill this dynamically, once the Excel file is updated
        return dPower_Inflows

    def get_dPower_ImpExpHubs(self):
        dPower_ImpExpHubs = pd.read_excel(self.data_folder + self.power_impexphubs_file, skiprows=[0, 1, 3, 4, 5])
        dPower_ImpExpHubs = dPower_ImpExpHubs.drop(dPower_ImpExpHubs.columns[0], axis=1)
        dPower_ImpExpHubs = dPower_ImpExpHubs.set_index(['hub', 'i'])

        # Validate that all values for "Import Type" and "Export Type" == [Imp/ExpFix or Imp/ExpMax]
        errors = dPower_ImpExpHubs[~dPower_ImpExpHubs['Import Type'].isin(['ImpFix', 'ImpMax'])]
        if len(errors) > 0:
            raise ValueError(f"'Import Type' must be 'ImpFix' or 'ImpMax'. Please check: \n{errors}\n")
        errors = dPower_ImpExpHubs[~dPower_ImpExpHubs['Export Type'].isin(['ExpFix', 'ExpMax'])]
        if len(errors) > 0:
            raise ValueError(f"'Export Type' must be 'ExpFix' or 'ExpMax'. Please check: \n{errors}\n")

        # Validate that for each hub, all connections have the same Import Type and Export Type
        errors = dPower_ImpExpHubs.groupby('hub').agg({'Import Type': 'nunique', 'Export Type': 'nunique'})
        errors = errors[(errors['Import Type'] > 1) | (errors['Export Type'] > 1)]
        if len(errors) > 0:
            raise ValueError(f"Each hub must have the same Import Type (Fix or Max) and the same Export Type (Fix or Max) for each connection. Please check: \n{errors.index}\n")

        # If column 'scenario' is not present, add it
        if 'scenario' not in dPower_ImpExpHubs.columns:
            dPower_ImpExpHubs['scenario'] = 'ScenarioA'  # TODO: Fill this dynamically, once the Excel file is updated
        return dPower_ImpExpHubs

    def get_dPower_ImpExpProfiles(self):
        with warnings.catch_warnings(action="ignore", category=UserWarning):  # Otherwise there is a warning regarding data validation in the Excel-File (see https://stackoverflow.com/questions/53965596/python-3-openpyxl-userwarning-data-validation-extension-not-supported)
            dPower_ImpExpProfiles = pd.read_excel(self.data_folder + self.power_impexpprofiles_file, skiprows=[0, 1, 3, 4, 5], sheet_name='Power ImpExpProfiles')
        dPower_ImpExpProfiles = dPower_ImpExpProfiles.drop(dPower_ImpExpProfiles.columns[0], axis=1)
        dPower_ImpExpProfiles = dPower_ImpExpProfiles.melt(id_vars=['hub', 'rp', 'Type'], var_name='k', value_name='Value')

        # Validate that each multiindex is only present once
        dPower_ImpExpProfiles = dPower_ImpExpProfiles.set_index(['hub', 'rp', 'k', 'Type'])
        if not dPower_ImpExpProfiles.index.is_unique:
            raise ValueError(f"Indices for Imp-/Export values must be unique (i.e., no two entries for the same hub, rp, Type and k). Please check these indices: {dPower_ImpExpProfiles.index[dPower_ImpExpProfiles.index.duplicated(keep=False)]}")

        # Validate that all values for "Type" == [ImpExp, Price]
        dPower_ImpExpProfiles = dPower_ImpExpProfiles.reset_index().set_index(['hub', 'rp', 'k'])
        errors = dPower_ImpExpProfiles[~dPower_ImpExpProfiles['Type'].isin(['ImpExp', 'Price'])]
        if len(errors) > 0:
            raise ValueError(f"'Type' must be 'ImpExp' or 'Price'. Please check: \n{errors}\n")

        # Create combined table (with one row for each hub, rp and k)
        dPower_ImpExpProfiles = dPower_ImpExpProfiles.pivot(columns="Type", values="Value")
        dPower_ImpExpProfiles.columns.name = None  # Fix name of columns/indices (which are altered through pivot)

        # Check that Pmax of ImpExpConnections can handle the maximum import and export (for those connections that are ImpFix or ExpFix)
        max_import = dPower_ImpExpProfiles[dPower_ImpExpProfiles["ImpExp"] >= 0]["ImpExp"].groupby("hub").max()
        max_export = -dPower_ImpExpProfiles[dPower_ImpExpProfiles["ImpExp"] <= 0]["ImpExp"].groupby("hub").min()

        pmax_sum_by_hub = self.dPower_ImpExpHubs.groupby('hub').agg({'Pmax Import': 'sum', 'Pmax Export': 'sum', 'Import Type': 'first', 'Export Type': 'first'})
        import_violations = max_import[(max_import > pmax_sum_by_hub['Pmax Import']) & (pmax_sum_by_hub['Import Type'] == 'ImpFix')]
        export_violations = max_export[(max_export > pmax_sum_by_hub['Pmax Export']) & (pmax_sum_by_hub['Export Type'] == 'ExpFix')]

        if not import_violations.empty:
            error_information = pd.concat([import_violations, pmax_sum_by_hub['Pmax Import']], axis=1)  # Concat Pmax information and maximum import
            error_information = error_information[error_information["ImpExp"].notna()]  # Only show rows where there is a violation
            error_information = error_information.rename(columns={"ImpExp": "Max Import from Profiles", "Pmax Import": "Sum of Pmax Import from Hub Definition"})  # Rename columns for readability
            raise ValueError(f"At least one hub has ImpFix imports which exceed the sum of Pmax of all connections. Please check: \n{error_information}\n")

        if not export_violations.empty:
            error_information = pd.concat([export_violations, pmax_sum_by_hub['Pmax Export']], axis=1)  # Concat Pmax information and maximum export
            error_information = error_information[error_information["ImpExp"].notna()]  # Only show rows where there is a violation
            error_information = error_information.rename(columns={"ImpExp": "Max Export from Profiles", "Pmax Export": "Sum of Pmax Export from Hub Definition"})  # Rename columns for readability
            raise ValueError(f"At least one hub has ExpFix exports which exceed the sum of Pmax of all connections. Please check: \n{error_information}\n")

        # If column 'scenario' is not present, add it
        if 'scenario' not in dPower_ImpExpProfiles.columns:
            dPower_ImpExpProfiles['scenario'] = "ScenarioA"  # TODO: Fill this dynamically, once the Excel file is updated
        return dPower_ImpExpProfiles

    @staticmethod
    def get_connected_buses(connection_matrix, bus: str):
        connected_buses = []
        stack = [bus]
        while stack:
            current_bus = stack.pop()
            connected_buses.append(current_bus)

            connected_to_current_bus = [multiindex[0] for multiindex in connection_matrix.loc[current_bus][connection_matrix.loc[current_bus] == True].index.tolist()]
            for node in connected_to_current_bus:
                if node not in connected_buses and node not in stack:
                    stack.append(node)

        connected_buses.sort()
        return connected_buses

    def merge_single_node_buses(self):
        # Create a connection matrix
        connectionMatrix = pd.DataFrame(index=self.dPower_BusInfo.index, columns=[self.dPower_BusInfo.index], data=False)

        for index, entry in self.dPower_Network.iterrows():
            if entry["pTecRepr"] == "SN":
                connectionMatrix.loc[index] = True
                connectionMatrix.loc[index[1], index[0]] = True

        merged_buses = set()  # Set of buses that have been merged already

        for index, entry in connectionMatrix.iterrows():
            if index in merged_buses or entry[entry == True].empty:  # Skip if bus has already been merged or has no connections
                continue

            connected_buses = self.get_connected_buses(connectionMatrix, str(index))

            for bus in connected_buses:
                merged_buses.add(bus)

            new_bus_name = "merged-" + "-".join(connected_buses)

            ### Adapt dPower_BusInfo
            dPower_BusInfo_entry = self.dPower_BusInfo.loc[connected_buses]  # Entry for the new bus
            zoneOfInterest = 1 if any(dPower_BusInfo_entry['zoi'] == 1) else 0
            aggregation_methods_for_columns = {
                # 'System': 'max',
                # 'BaseVolt': 'mean',
                # 'maxVolt': 'max',
                # 'minVolt': 'min',
                # 'Bs': 'mean',
                # 'Gs': 'mean',
                # 'PowerFactor': 'mean',
                'YearCom': 'mean',
                'YearDecom': 'mean',
                'lat': 'mean',
                'long': 'mean'
            }
            dPower_BusInfo_entry = dPower_BusInfo_entry.agg(aggregation_methods_for_columns)
            dPower_BusInfo_entry['zoi'] = zoneOfInterest
            dPower_BusInfo_entry = dPower_BusInfo_entry.to_frame().T
            dPower_BusInfo_entry.index = [new_bus_name]

            self.dPower_BusInfo = self.dPower_BusInfo.drop(connected_buses)
            with warnings.catch_warnings():  # Suppressing FutureWarning because some entries might include NaN values
                warnings.simplefilter(action='ignore', category=FutureWarning)
                self.dPower_BusInfo = pd.concat([self.dPower_BusInfo, dPower_BusInfo_entry])

            ### Adapt dPower_Network
            self.dPower_Network = self.dPower_Network.reset_index()
            rows_to_drop = []
            for i, row in self.dPower_Network.iterrows():
                if row['i'] in connected_buses and row['j'] in connected_buses:
                    rows_to_drop.append(i)
                elif row['i'] in connected_buses:
                    row['i'] = new_bus_name
                    self.dPower_Network.iloc[i] = row
                elif row['j'] in connected_buses:
                    row['j'] = new_bus_name
                    self.dPower_Network.iloc[i] = row
            self.dPower_Network = self.dPower_Network.drop(rows_to_drop)

            # Always put new_bus_name to 'j' (handles case where e.g. 2->3 and 4->2 would lead to 2->34 and 34->2 (because 3 and 4 are merged))
            for i, row in self.dPower_Network.iterrows():
                if row['i'] == new_bus_name:
                    row['i'] = row['j']
                    row['j'] = new_bus_name
                    self.dPower_Network.loc[i] = row

            # Handle case where e.g. 2->3 and 2->4 would lead to 2->34 and 2->34 (because 3 and 4 are merged); also incl. handling 2->3 and 4->2
            self.dPower_Network['Technical Representation'] = self.dPower_Network.groupby(['i', 'j'])['Technical Representation'].transform(lambda series: 'DC-OPF' if 'DC-OPF' in series.values else series.iloc[0])
            aggregation_methods_for_columns = {
                # 'Circuit ID': 'first',
                # 'InService': 'max',
                # 'R': 'mean',
                'X': lambda x: x.map(lambda a: 1 / a).sum() ** -1,  # Formula: 1/X = sum((i,j), 1/Xij)) (e.g., 1/X = 1/Xij_1 +1/Xij_2 + 1/Xij_3...)
                # 'Bc': 'mean',
                # 'TapAngle': 'mean',
                # 'TapRatio': 'mean',
                'Pmax': lambda x: x.min() * x.count(),  # Number of lines times the minimum Pmax for new Pmax of the merged lines TODO: Calculate this based on more complex method (flow is relative to R, talk to Benjamin)
                # 'FixedCost': 'mean',
                # 'FxChargeRate': 'mean',
                'Technical Representation': 'first',
                'LineID': 'first',
                'YearCom': 'mean',
                'YearDecom': 'mean'
            }
            self.dPower_Network = self.dPower_Network.groupby(['i', 'j']).agg(aggregation_methods_for_columns)

            ### Adapt dPower_ThermalGen
            for i, row in self.dPower_ThermalGen.iterrows():
                if row['i'] in connected_buses:
                    row['i'] = new_bus_name
                    self.dPower_ThermalGen.loc[i] = row

            # Adapt dPower_RoR
            for i, row in self.dPower_RoR.iterrows():
                if row['i'] in connected_buses:
                    row['i'] = new_bus_name
                    self.dPower_RoR.loc[i] = row

            # Adapt dPower_VRES
            for i, row in self.dPower_VRES.iterrows():
                if row['i'] in connected_buses:
                    row['i'] = new_bus_name
                    self.dPower_VRES.loc[i] = row

            # Adapt dPower_Storage
            for i, row in self.dPower_Storage.iterrows():
                if row['i'] in connected_buses:
                    row['i'] = new_bus_name
                    self.dPower_Storage.loc[i] = row

            # Adapt dPower_Demand
            self.dPower_Demand = self.dPower_Demand.reset_index()
            for i, row in self.dPower_Demand.iterrows():
                if row['i'] in connected_buses:
                    row['i'] = new_bus_name
                    self.dPower_Demand.loc[i] = row
            self.dPower_Demand = self.dPower_Demand.groupby(['rp', 'i', 'k']).sum()

            # Adapt dPower_VRESProfiles
            self.dPower_VRESProfiles = self.dPower_VRESProfiles.reset_index()
            for i, row in self.dPower_VRESProfiles.iterrows():
                if row['i'] in connected_buses:
                    row['i'] = new_bus_name
                    self.dPower_VRESProfiles.loc[i] = row

            self.dPower_VRESProfiles = self.dPower_VRESProfiles.groupby(['rp', 'i', 'k', 'tec']).mean()  # TODO: Aggregate using more complex method (capacity * productionCapacity * ... * / Total Production Capacity)
            self.dPower_VRESProfiles.sort_index(inplace=True)

    # Function to read generator data
    @staticmethod
    def read_generator_data(file_path):
        d_generator = pd.read_excel(file_path, skiprows=[0, 1, 3, 4, 5])
        d_generator = d_generator.drop(d_generator.columns[0], axis=1)
        d_generator = d_generator[(d_generator["ExisUnits"] > 0) | (d_generator["EnableInvest"] > 0)]  # Filter out all generators that are not existing and not investable
        d_generator = d_generator.rename(columns={d_generator.columns[0]: "g", d_generator.columns[1]: "tec", d_generator.columns[2]: "i"})
        d_generator = d_generator.set_index('g')
        return d_generator

    # Create transition matrix from Hindex
    def get_rpTransitionMatrices(self):
        rps = sorted(self.dPower_Hindex.index.get_level_values('rp').unique().tolist())
        ks = sorted(self.dPower_Hindex.index.get_level_values('k').unique().tolist())
        rpTransitionMatrixAbsolute = pd.DataFrame(0, index=rps, columns=rps)  # Initialize with zeros

        # Reduce rps in hindex to only include one rp per row (e.g., if it's 24 hours per rp, only take hours 0, 24, 48, ...)
        hindex_rps = self.dPower_Hindex.index.get_level_values('rp').tolist()[::len(ks)]

        # Iterate through rps in hindex
        previous_rp = hindex_rps[-1]  # Initialize with last rp to make it circular
        for rp in hindex_rps:
            rpTransitionMatrixAbsolute.at[previous_rp, rp] += 1
            previous_rp = rp

        # Calculate relative transition matrix (nerd info: for the sum, the axis is irrelevant, as there are the same number of transitions to an rp as there are transitions from an rp away. For the division however, the axis matters)
        rpTransitionMatrixRelativeTo = rpTransitionMatrixAbsolute.div(rpTransitionMatrixAbsolute.sum(axis=1), axis=0)  # Sum of probabilities is 1 for r -> all others
        rpTransitionMatrixRelativeFrom = rpTransitionMatrixAbsolute.div(rpTransitionMatrixAbsolute.sum(axis=0), axis=1)  # Sum of probabilities is 1 for all others -> r
        return rpTransitionMatrixAbsolute, rpTransitionMatrixRelativeTo, rpTransitionMatrixRelativeFrom

    def to_full_hourly_model(self, inplace: bool) -> Optional['CaseStudy']:
        """
        Transforms the given `CaseStudy` with representative periods into a full hourly model by adjusting demand,
        VRES profiles, Hindex, and weights data. Can update in place if `inplace` is set to `True`,
        or return a new `CaseStudy` instance if `inplace` is `False`. The adjustments align the data
        to represent hourly indices and corresponding weights.

        :param inplace: If `True`, modifies the given instance. If `False`, returns a new `CaseStudy` instance.
        :return: Adjusted `CaseStudy` instance if `inplace` is `False`, otherwise `None`.
        """
        caseStudy = self.copy() if not inplace else self

        # Adjust Demand
        adjusted_demand = []
        for i, _ in caseStudy.dPower_BusInfo.iterrows():
            for h, row in caseStudy.dPower_Hindex.iterrows():
                adjusted_demand.append(["rp01", h[0].replace("h", "k"), i, caseStudy.dPower_Demand.loc[(h[1], h[2], i), "Demand"]])

        caseStudy.dPower_Demand = pd.DataFrame(adjusted_demand, columns=["rp", "k", "i", "Demand"])
        caseStudy.dPower_Demand = caseStudy.dPower_Demand.set_index(["rp", "k", "i"])

        # Adjust VRESProfiles
        if hasattr(caseStudy, "dPower_VRESProfiles"):
            adjusted_vresprofiles = []
            caseStudy.dPower_VRESProfiles.sort_index(inplace=True)
            for g in caseStudy.dPower_VRESProfiles.index.get_level_values('g').unique().tolist():
                if len(caseStudy.dPower_VRESProfiles.loc[:, :, g]) > 0:  # Check if VRESProfiles has entries for g
                    for h, row in caseStudy.dPower_Hindex.iterrows():
                        adjusted_vresprofiles.append(["rp01", h[0].replace("h", "k"), g, caseStudy.dPower_VRESProfiles.loc[(h[1], h[2], g), "Capacity"]])

            caseStudy.dPower_VRESProfiles = pd.DataFrame(adjusted_vresprofiles, columns=["rp", "k", "g", "Capacity"])
            caseStudy.dPower_VRESProfiles = caseStudy.dPower_VRESProfiles.set_index(["rp", "k", "g"])

        # Adjust Hindex
        caseStudy.dPower_Hindex = caseStudy.dPower_Hindex.reset_index()
        for i, row in caseStudy.dPower_Hindex.iterrows():
            caseStudy.dPower_Hindex.loc[i] = f"h{i + 1:0>4}", f"rp01", f"k{i + 1:0>4}", None, None, None
        caseStudy.dPower_Hindex = caseStudy.dPower_Hindex.set_index(["p", "rp", "k"])

        # Adjust WeightsK
        caseStudy.dPower_WeightsK = caseStudy.dPower_WeightsK.reset_index()
        caseStudy.dPower_WeightsK = caseStudy.dPower_WeightsK.drop(caseStudy.dPower_WeightsK.index)
        for i in range(len(caseStudy.dPower_Hindex)):
            caseStudy.dPower_WeightsK.loc[i] = f"k{i + 1:0>4}", None, 1, None, None
        caseStudy.dPower_WeightsK = caseStudy.dPower_WeightsK.set_index("k")

        # Adjust WeightsRP
        caseStudy.dPower_WeightsRP = caseStudy.dPower_WeightsRP.drop(caseStudy.dPower_WeightsRP.index)
        caseStudy.dPower_WeightsRP.loc["rp01"] = 1

        if not inplace:
            return caseStudy
        else:
            return None

    def _filter_dataframe(self, df_name: str, scenario_name: str) -> None:
        """
        Filters the dataframe with the given name to only include the scenario with the given name.
        :param df_name: The name of the dataframe to filter.
        :param scenario_name: The name of the scenario to filter for.
        :return: None
        """
        if not hasattr(self, df_name):
            raise ValueError(f"Dataframe '{df_name}' not found in the case study. Please check the input data.")
        df = getattr(self, df_name)

        filtered_df = df.loc[df['scenario'] == scenario_name]

        if len(df) > 0 and len(filtered_df) == 0:
            raise ValueError(f"Scenario '{scenario_name}' not found in '{df_name}'. Please check the input data.")

        setattr(self, df_name, filtered_df)

    def filter_scenario(self, scenario_name) -> Self:
        """
        Filters each (relevant) dataframe in the case study to only include the scenario with the given name.
        :param scenario_name: The name of the scenario to filter for.
        :return: Copy of the case study with the filtered dataframes.
        """
        caseStudy = self.copy()

        # dGlobal_Parameters is not filtered, as it is the same for all scenarios
        # dPower_Parameters is not filtered, as it is the same for all scenarios
        caseStudy._filter_dataframe("dPower_BusInfo", scenario_name)
        caseStudy._filter_dataframe("dPower_Network", scenario_name)
        caseStudy._filter_dataframe("dPower_Demand", scenario_name)
        caseStudy._filter_dataframe("dPower_WeightsRP", scenario_name)
        caseStudy._filter_dataframe("dPower_WeightsK", scenario_name)
        caseStudy._filter_dataframe("dPower_Hindex", scenario_name)

        if hasattr(caseStudy, "dPower_ThermalGen"):
            caseStudy._filter_dataframe("dPower_ThermalGen", scenario_name)
        if hasattr(caseStudy, "dPower_RoR") and len(caseStudy.dPower_RoR) > 0:
            caseStudy._filter_dataframe("dPower_RoR", scenario_name)
            caseStudy._filter_dataframe("dPower_Inflows", scenario_name)
        if hasattr(caseStudy, "dPower_VRES"):
            caseStudy._filter_dataframe("dPower_VRES", scenario_name)
            caseStudy._filter_dataframe("dPower_VRESProfiles", scenario_name)
        if hasattr(caseStudy, "dPower_Storage"):
            caseStudy._filter_dataframe("dPower_Storage", scenario_name)
        if hasattr(caseStudy, "dPower_ImpExpHubs") and caseStudy.dPower_ImpExpHubs is not None:
            caseStudy._filter_dataframe("dPower_ImpExpHubs", scenario_name)
            caseStudy._filter_dataframe("dPower_ImpExpProfiles", scenario_name)

        return caseStudy<|MERGE_RESOLUTION|>--- conflicted
+++ resolved
@@ -273,15 +273,10 @@
     def get_dGlobal_Parameters(self):
         dGlobal_Parameters = pd.read_excel(self.data_folder + self.global_parameters_file, skiprows=[0, 1])
         dGlobal_Parameters = dGlobal_Parameters.drop(dGlobal_Parameters.columns[0], axis=1)
-<<<<<<< HEAD
-        dGlobal_Parameters = dGlobal_Parameters.set_index('Sectors')
-        self.yesNo_to_bool(dGlobal_Parameters,['pEnableRMIP'])
-=======
         dGlobal_Parameters = dGlobal_Parameters.set_index('Solver Options')
 
         self.yesNo_to_bool(dGlobal_Parameters, ['pEnableRMIP'])
 
->>>>>>> 77f37067
         # Transform to make it easier to access values
         dGlobal_Parameters = dGlobal_Parameters.drop(dGlobal_Parameters.columns[1:], axis=1)  # Drop all columns but "Value" (rest is just for information in the Excel)
         dGlobal_Parameters = dict({(parameter_name, parameter_value["Value"]) for parameter_name, parameter_value in dGlobal_Parameters.iterrows()})  # Transform into dictionary
