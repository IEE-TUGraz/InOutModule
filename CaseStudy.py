--- conflicted
+++ resolved
@@ -54,15 +54,9 @@
                  power_weightsrp_file: str = "Power_WeightsRP.xlsx", dPower_WeightsRP: pd.DataFrame = None,
                  power_weightsk_file: str = "Power_WeightsK.xlsx", dPower_WeightsK: pd.DataFrame = None,
                  power_hindex_file: str = "Power_Hindex.xlsx", dPower_Hindex: pd.DataFrame = None,
-<<<<<<< HEAD
-                 power_importexport_file: str = "Power_ImportExport.xlsx", dPower_ImportExport: pd.DataFrame = None):
+                 power_importexport_file: str = "Power_ImportExport.xlsx", dPower_ImportExport: pd.DataFrame = None,
+                 clip_method: str = "none", clip_value: float = 0):
         self.data_folder = str(data_folder) if str(data_folder).endswith("/") else str(data_folder) + "/"
-=======
-                 power_impexphubs_file: str = "Power_ImpExpHubs.xlsx", dPower_ImpExpHubs: pd.DataFrame = None,
-                 power_impexpprofiles_file: str = "Power_ImpExpProfiles.xlsx", dPower_ImpExpProfiles: pd.DataFrame = None,
-                 clip_method: str = "none", clip_value: float = 0):
-        self.data_folder = data_folder if data_folder.endswith("/") else data_folder + "/"
->>>>>>> ae71c60c
         self.do_not_scale_units = do_not_scale_units
         self.do_not_merge_single_node_buses = do_not_merge_single_node_buses
 
