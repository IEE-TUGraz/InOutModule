# Python files
__pycache__/

# Example output
data/example/output

# Temporary files
~$*.xlsx

# Development environment files
.idea/

# Files from editable installs of pip
<<<<<<< HEAD
/InOutModule.egg-info/
=======
/InOutModule.egg-info/

# Operating system files
.DS_Store
>>>>>>> fc58e30a
<|MERGE_RESOLUTION|>--- conflicted
+++ resolved
@@ -11,11 +11,7 @@
 .idea/
 
 # Files from editable installs of pip
-<<<<<<< HEAD
-/InOutModule.egg-info/
-=======
 /InOutModule.egg-info/
 
 # Operating system files
-.DS_Store
->>>>>>> fc58e30a
+.DS_Store